/*
 *
 *
 *  Copyright (C) 2005 Mike Isely <isely@pobox.com>
 *  Copyright (C) 2004 Aurelien Alleaume <slts@free.fr>
 *
 *  This program is free software; you can redistribute it and/or modify
 *  it under the terms of the GNU General Public License as published by
 *  the Free Software Foundation; either version 2 of the License
 *
 *  This program is distributed in the hope that it will be useful,
 *  but WITHOUT ANY WARRANTY; without even the implied warranty of
 *  MERCHANTABILITY or FITNESS FOR A PARTICULAR PURPOSE.  See the
 *  GNU General Public License for more details.
 *
 *  You should have received a copy of the GNU General Public License
 *  along with this program; if not, write to the Free Software
 *  Foundation, Inc., 59 Temple Place, Suite 330, Boston, MA  02111-1307  USA
 *
 */

/*

   This source file is specifically designed to interface with the
   wm8775.

*/

#include "pvrusb2-wm8775.h"


#include "pvrusb2-hdw-internal.h"
#include "pvrusb2-debug.h"
#include <linux/videodev2.h>
#include <media/v4l2-common.h>
#include <linux/errno.h>
#include <linux/slab.h>

void pvr2_wm8775_subdev_update(struct pvr2_hdw *hdw, struct v4l2_subdev *sd)
{
	if (hdw->input_dirty || hdw->force_dirty) {
<<<<<<< HEAD
		struct v4l2_routing route;

		memset(&route, 0, sizeof(route));

		switch (hdw->input_val) {
		case PVR2_CVAL_INPUT_RADIO:
			route.input = 1;
			break;
		default:
			/* All other cases just use the second input */
			route.input = 2;
=======
		u32 input;

		switch (hdw->input_val) {
		case PVR2_CVAL_INPUT_RADIO:
			input = 1;
			break;
		default:
			/* All other cases just use the second input */
			input = 2;
>>>>>>> 93cfb3c9
			break;
		}
		pvr2_trace(PVR2_TRACE_CHIPS, "subdev wm8775"
			   " set_input(val=%d route=0x%x)",
<<<<<<< HEAD
			   hdw->input_val, route.input);

		sd->ops->audio->s_routing(sd, &route);
=======
			   hdw->input_val, input);

		sd->ops->audio->s_routing(sd, input, 0, 0);
>>>>>>> 93cfb3c9
	}
}



/*
  Stuff for Emacs to see, in order to encourage consistent editing style:
  *** Local Variables: ***
  *** mode: c ***
  *** fill-column: 70 ***
  *** tab-width: 8 ***
  *** c-basic-offset: 8 ***
  *** End: ***
  */<|MERGE_RESOLUTION|>--- conflicted
+++ resolved
@@ -39,19 +39,6 @@
 void pvr2_wm8775_subdev_update(struct pvr2_hdw *hdw, struct v4l2_subdev *sd)
 {
 	if (hdw->input_dirty || hdw->force_dirty) {
-<<<<<<< HEAD
-		struct v4l2_routing route;
-
-		memset(&route, 0, sizeof(route));
-
-		switch (hdw->input_val) {
-		case PVR2_CVAL_INPUT_RADIO:
-			route.input = 1;
-			break;
-		default:
-			/* All other cases just use the second input */
-			route.input = 2;
-=======
 		u32 input;
 
 		switch (hdw->input_val) {
@@ -61,20 +48,13 @@
 		default:
 			/* All other cases just use the second input */
 			input = 2;
->>>>>>> 93cfb3c9
 			break;
 		}
 		pvr2_trace(PVR2_TRACE_CHIPS, "subdev wm8775"
 			   " set_input(val=%d route=0x%x)",
-<<<<<<< HEAD
-			   hdw->input_val, route.input);
-
-		sd->ops->audio->s_routing(sd, &route);
-=======
 			   hdw->input_val, input);
 
 		sd->ops->audio->s_routing(sd, input, 0, 0);
->>>>>>> 93cfb3c9
 	}
 }
 
