--- conflicted
+++ resolved
@@ -26,10 +26,7 @@
 #include <linux/crc7.h>
 #include <linux/spi/spi.h>
 #include <linux/spi/wl12xx.h>
-<<<<<<< HEAD
 #include <linux/slab.h>
-=======
->>>>>>> a5e944f1
 
 #include "wl1271.h"
 #include "wl12xx_80211.h"
@@ -70,7 +67,6 @@
 {
 	return wl->if_priv;
 }
-<<<<<<< HEAD
 
 static struct device *wl1271_spi_wl_to_dev(struct wl1271 *wl)
 {
@@ -87,24 +83,6 @@
 	enable_irq(wl->irq);
 }
 
-=======
-
-static struct device *wl1271_spi_wl_to_dev(struct wl1271 *wl)
-{
-	return &(wl_to_spi(wl)->dev);
-}
-
-static void wl1271_spi_disable_interrupts(struct wl1271 *wl)
-{
-	disable_irq(wl->irq);
-}
-
-static void wl1271_spi_enable_interrupts(struct wl1271 *wl)
-{
-	enable_irq(wl->irq);
-}
-
->>>>>>> a5e944f1
 static void wl1271_spi_reset(struct wl1271 *wl)
 {
 	u8 *cmd;
@@ -127,10 +105,7 @@
 	spi_message_add_tail(&t, &m);
 
 	spi_sync(wl_to_spi(wl), &m);
-<<<<<<< HEAD
-=======
 	kfree(cmd);
->>>>>>> a5e944f1
 
 	wl1271_dump(DEBUG_SPI, "spi reset -> ", cmd, WSPI_INIT_CMD_LEN);
 }
@@ -185,10 +160,7 @@
 	spi_message_add_tail(&t, &m);
 
 	spi_sync(wl_to_spi(wl), &m);
-<<<<<<< HEAD
-=======
 	kfree(cmd);
->>>>>>> a5e944f1
 
 	wl1271_dump(DEBUG_SPI, "spi init -> ", cmd, WSPI_INIT_CMD_LEN);
 }
@@ -202,30 +174,6 @@
 	u32 *busy_buf;
 	int num_busy_bytes = 0;
 
-<<<<<<< HEAD
-	wl1271_info("spi read BUSY!");
-
-	/*
-	 * Look for the non-busy word in the read buffer, and if found,
-	 * read in the remaining data into the buffer.
-	 */
-	busy_buf = (u32 *)buf;
-	for (; (u32)busy_buf < (u32)buf + len; busy_buf++) {
-		num_busy_bytes += sizeof(u32);
-		if (*busy_buf & 0x1) {
-			spi_message_init(&m);
-			memset(t, 0, sizeof(t));
-			memmove(buf, busy_buf, len - num_busy_bytes);
-			t[0].rx_buf = buf + (len - num_busy_bytes);
-			t[0].len = num_busy_bytes;
-			spi_message_add_tail(&t[0], &m);
-			spi_sync(wl_to_spi(wl), &m);
-			return;
-		}
-	}
-
-=======
->>>>>>> a5e944f1
 	/*
 	 * Read further busy words from SPI until a non-busy word is
 	 * encountered, then read the data itself into the buffer.
@@ -243,20 +191,8 @@
 		spi_message_add_tail(&t[0], &m);
 		spi_sync(wl_to_spi(wl), &m);
 
-<<<<<<< HEAD
-		if (*busy_buf & 0x1) {
-			spi_message_init(&m);
-			memset(t, 0, sizeof(t));
-			t[0].rx_buf = buf;
-			t[0].len = len;
-			spi_message_add_tail(&t[0], &m);
-			spi_sync(wl_to_spi(wl), &m);
-			return;
-		}
-=======
 		if (*busy_buf & 0x1)
 			return 0;
->>>>>>> a5e944f1
 	}
 
 	/* The SPI bus is unresponsive, the read failed. */
@@ -265,11 +201,7 @@
 }
 
 static void wl1271_spi_raw_read(struct wl1271 *wl, int addr, void *buf,
-<<<<<<< HEAD
-			 size_t len, bool fixed)
-=======
 				size_t len, bool fixed)
->>>>>>> a5e944f1
 {
 	struct spi_transfer t[3];
 	struct spi_message m;
@@ -312,14 +244,10 @@
 	spi_message_init(&m);
 	memset(t, 0, sizeof(t));
 
-<<<<<<< HEAD
-	spi_sync(wl_to_spi(wl), &m);
-=======
 	t[0].rx_buf = buf;
 	t[0].len = len;
 	t[0].cs_change = true;
 	spi_message_add_tail(&t[0], &m);
->>>>>>> a5e944f1
 
 	spi_sync(wl_to_spi(wl), &m);
 
@@ -496,11 +424,7 @@
 
 static struct spi_driver wl1271_spi_driver = {
 	.driver = {
-<<<<<<< HEAD
-		.name		= "wl1271",
-=======
 		.name		= "wl1271_spi",
->>>>>>> a5e944f1
 		.bus		= &spi_bus_type,
 		.owner		= THIS_MODULE,
 	},
