/*
 * Copyright (c) 2015, Mellanox Technologies. All rights reserved.
 *
 * This software is available to you under a choice of one of two
 * licenses.  You may choose to be licensed under the terms of the GNU
 * General Public License (GPL) Version 2, available from the file
 * COPYING in the main directory of this source tree, or the
 * OpenIB.org BSD license below:
 *
 *     Redistribution and use in source and binary forms, with or
 *     without modification, are permitted provided that the following
 *     conditions are met:
 *
 *      - Redistributions of source code must retain the above
 *        copyright notice, this list of conditions and the following
 *        disclaimer.
 *
 *      - Redistributions in binary form must reproduce the above
 *        copyright notice, this list of conditions and the following
 *        disclaimer in the documentation and/or other materials
 *        provided with the distribution.
 *
 * THE SOFTWARE IS PROVIDED "AS IS", WITHOUT WARRANTY OF ANY KIND,
 * EXPRESS OR IMPLIED, INCLUDING BUT NOT LIMITED TO THE WARRANTIES OF
 * MERCHANTABILITY, FITNESS FOR A PARTICULAR PURPOSE AND
 * NONINFRINGEMENT. IN NO EVENT SHALL THE AUTHORS OR COPYRIGHT HOLDERS
 * BE LIABLE FOR ANY CLAIM, DAMAGES OR OTHER LIABILITY, WHETHER IN AN
 * ACTION OF CONTRACT, TORT OR OTHERWISE, ARISING FROM, OUT OF OR IN
 * CONNECTION WITH THE SOFTWARE OR THE USE OR OTHER DEALINGS IN THE
 * SOFTWARE.
 */

#include <linux/prefetch.h>
#include <linux/ip.h>
#include <linux/ipv6.h>
#include <linux/tcp.h>
#include <linux/bpf_trace.h>
#include <net/busy_poll.h>
#include <net/ip6_checksum.h>
#include <net/page_pool.h>
#include "en.h"
#include "en_tc.h"
#include "eswitch.h"
#include "en_rep.h"
#include "ipoib/ipoib.h"
#include "en_accel/ipsec_rxtx.h"
#include "lib/clock.h"

static inline bool mlx5e_rx_hw_stamp(struct hwtstamp_config *config)
{
	return config->rx_filter == HWTSTAMP_FILTER_ALL;
}

static inline void mlx5e_read_cqe_slot(struct mlx5e_cq *cq, u32 cqcc,
				       void *data)
{
	u32 ci = mlx5_cqwq_ctr2ix(&cq->wq, cqcc);

	memcpy(data, mlx5_cqwq_get_wqe(&cq->wq, ci), sizeof(struct mlx5_cqe64));
}

static inline void mlx5e_read_title_slot(struct mlx5e_rq *rq,
					 struct mlx5e_cq *cq, u32 cqcc)
{
	mlx5e_read_cqe_slot(cq, cqcc, &cq->title);
	cq->decmprs_left        = be32_to_cpu(cq->title.byte_cnt);
	cq->decmprs_wqe_counter = be16_to_cpu(cq->title.wqe_counter);
	rq->stats->cqe_compress_blks++;
}

static inline void mlx5e_read_mini_arr_slot(struct mlx5e_cq *cq, u32 cqcc)
{
	mlx5e_read_cqe_slot(cq, cqcc, cq->mini_arr);
	cq->mini_arr_idx = 0;
}

static inline void mlx5e_cqes_update_owner(struct mlx5e_cq *cq, u32 cqcc, int n)
{
	struct mlx5_cqwq *wq = &cq->wq;

	u8  op_own = mlx5_cqwq_get_ctr_wrap_cnt(wq, cqcc) & 1;
	u32 ci     = mlx5_cqwq_ctr2ix(wq, cqcc);
	u32 wq_sz  = mlx5_cqwq_get_size(wq);
	u32 ci_top = min_t(u32, wq_sz, ci + n);

	for (; ci < ci_top; ci++, n--) {
		struct mlx5_cqe64 *cqe = mlx5_cqwq_get_wqe(&cq->wq, ci);

		cqe->op_own = op_own;
	}

	if (unlikely(ci == wq_sz)) {
		op_own = !op_own;
		for (ci = 0; ci < n; ci++) {
			struct mlx5_cqe64 *cqe = mlx5_cqwq_get_wqe(&cq->wq, ci);

			cqe->op_own = op_own;
		}
	}
}

static inline void mlx5e_decompress_cqe(struct mlx5e_rq *rq,
					struct mlx5e_cq *cq, u32 cqcc)
{
	cq->title.byte_cnt     = cq->mini_arr[cq->mini_arr_idx].byte_cnt;
	cq->title.check_sum    = cq->mini_arr[cq->mini_arr_idx].checksum;
	cq->title.op_own      &= 0xf0;
	cq->title.op_own      |= 0x01 & (cqcc >> cq->wq.fbc.log_sz);
	cq->title.wqe_counter  = cpu_to_be16(cq->decmprs_wqe_counter);

	if (rq->wq_type == MLX5_WQ_TYPE_LINKED_LIST_STRIDING_RQ)
		cq->decmprs_wqe_counter +=
			mpwrq_get_cqe_consumed_strides(&cq->title);
	else
		cq->decmprs_wqe_counter =
			mlx5_wq_ll_ctr2ix(&rq->wq, cq->decmprs_wqe_counter + 1);
}

static inline void mlx5e_decompress_cqe_no_hash(struct mlx5e_rq *rq,
						struct mlx5e_cq *cq, u32 cqcc)
{
	mlx5e_decompress_cqe(rq, cq, cqcc);
	cq->title.rss_hash_type   = 0;
	cq->title.rss_hash_result = 0;
}

static inline u32 mlx5e_decompress_cqes_cont(struct mlx5e_rq *rq,
					     struct mlx5e_cq *cq,
					     int update_owner_only,
					     int budget_rem)
{
	u32 cqcc = cq->wq.cc + update_owner_only;
	u32 cqe_count;
	u32 i;

	cqe_count = min_t(u32, cq->decmprs_left, budget_rem);

	for (i = update_owner_only; i < cqe_count;
	     i++, cq->mini_arr_idx++, cqcc++) {
		if (cq->mini_arr_idx == MLX5_MINI_CQE_ARRAY_SIZE)
			mlx5e_read_mini_arr_slot(cq, cqcc);

		mlx5e_decompress_cqe_no_hash(rq, cq, cqcc);
		rq->handle_rx_cqe(rq, &cq->title);
	}
	mlx5e_cqes_update_owner(cq, cq->wq.cc, cqcc - cq->wq.cc);
	cq->wq.cc = cqcc;
	cq->decmprs_left -= cqe_count;
	rq->stats->cqe_compress_pkts += cqe_count;

	return cqe_count;
}

static inline u32 mlx5e_decompress_cqes_start(struct mlx5e_rq *rq,
					      struct mlx5e_cq *cq,
					      int budget_rem)
{
	mlx5e_read_title_slot(rq, cq, cq->wq.cc);
	mlx5e_read_mini_arr_slot(cq, cq->wq.cc + 1);
	mlx5e_decompress_cqe(rq, cq, cq->wq.cc);
	rq->handle_rx_cqe(rq, &cq->title);
	cq->mini_arr_idx++;

	return mlx5e_decompress_cqes_cont(rq, cq, 1, budget_rem) - 1;
}

#define RQ_PAGE_SIZE(rq) ((1 << rq->buff.page_order) << PAGE_SHIFT)

static inline bool mlx5e_page_is_reserved(struct page *page)
{
	return page_is_pfmemalloc(page) || page_to_nid(page) != numa_mem_id();
}

static inline bool mlx5e_rx_cache_put(struct mlx5e_rq *rq,
				      struct mlx5e_dma_info *dma_info)
{
	struct mlx5e_page_cache *cache = &rq->page_cache;
	u32 tail_next = (cache->tail + 1) & (MLX5E_CACHE_SIZE - 1);
	struct mlx5e_rq_stats *stats = rq->stats;

	if (tail_next == cache->head) {
		stats->cache_full++;
		return false;
	}

	if (unlikely(mlx5e_page_is_reserved(dma_info->page))) {
		stats->cache_waive++;
		return false;
	}

	cache->page_cache[cache->tail] = *dma_info;
	cache->tail = tail_next;
	return true;
}

static inline bool mlx5e_rx_cache_get(struct mlx5e_rq *rq,
				      struct mlx5e_dma_info *dma_info)
{
	struct mlx5e_page_cache *cache = &rq->page_cache;
	struct mlx5e_rq_stats *stats = rq->stats;

	if (unlikely(cache->head == cache->tail)) {
		stats->cache_empty++;
		return false;
	}

	if (page_ref_count(cache->page_cache[cache->head].page) != 1) {
		stats->cache_busy++;
		return false;
	}

	*dma_info = cache->page_cache[cache->head];
	cache->head = (cache->head + 1) & (MLX5E_CACHE_SIZE - 1);
	stats->cache_reuse++;

	dma_sync_single_for_device(rq->pdev, dma_info->addr,
				   RQ_PAGE_SIZE(rq),
				   DMA_FROM_DEVICE);
	return true;
}

static inline int mlx5e_page_alloc_mapped(struct mlx5e_rq *rq,
					  struct mlx5e_dma_info *dma_info)
{
	if (mlx5e_rx_cache_get(rq, dma_info))
		return 0;

	dma_info->page = page_pool_dev_alloc_pages(rq->page_pool);
	if (unlikely(!dma_info->page))
		return -ENOMEM;

	dma_info->addr = dma_map_page(rq->pdev, dma_info->page, 0,
				      RQ_PAGE_SIZE(rq), rq->buff.map_dir);
	if (unlikely(dma_mapping_error(rq->pdev, dma_info->addr))) {
		put_page(dma_info->page);
		dma_info->page = NULL;
		return -ENOMEM;
	}

	return 0;
}

static void mlx5e_page_dma_unmap(struct mlx5e_rq *rq,
					struct mlx5e_dma_info *dma_info)
{
	dma_unmap_page(rq->pdev, dma_info->addr, RQ_PAGE_SIZE(rq),
		       rq->buff.map_dir);
}

void mlx5e_page_release(struct mlx5e_rq *rq, struct mlx5e_dma_info *dma_info,
			bool recycle)
{
	if (likely(recycle)) {
		if (mlx5e_rx_cache_put(rq, dma_info))
			return;

		mlx5e_page_dma_unmap(rq, dma_info);
		page_pool_recycle_direct(rq->page_pool, dma_info->page);
	} else {
		mlx5e_page_dma_unmap(rq, dma_info);
		put_page(dma_info->page);
	}
}

static inline bool mlx5e_page_reuse(struct mlx5e_rq *rq,
				    struct mlx5e_wqe_frag_info *wi)
{
	return rq->wqe.page_reuse && wi->di.page &&
		(wi->offset + rq->wqe.frag_sz <= RQ_PAGE_SIZE(rq)) &&
		!mlx5e_page_is_reserved(wi->di.page);
}

static int mlx5e_alloc_rx_wqe(struct mlx5e_rq *rq, struct mlx5e_rx_wqe *wqe, u16 ix)
{
	struct mlx5e_wqe_frag_info *wi = &rq->wqe.frag_info[ix];

	/* check if page exists, hence can be reused */
	if (!wi->di.page) {
		if (unlikely(mlx5e_page_alloc_mapped(rq, &wi->di)))
			return -ENOMEM;
		wi->offset = 0;
	}

	wqe->data.addr = cpu_to_be64(wi->di.addr + wi->offset + rq->buff.headroom);
	return 0;
}

static inline void mlx5e_free_rx_wqe(struct mlx5e_rq *rq,
				     struct mlx5e_wqe_frag_info *wi)
{
	mlx5e_page_release(rq, &wi->di, true);
	wi->di.page = NULL;
}

static inline void mlx5e_free_rx_wqe_reuse(struct mlx5e_rq *rq,
					   struct mlx5e_wqe_frag_info *wi)
{
	if (mlx5e_page_reuse(rq, wi)) {
		rq->stats->page_reuse++;
		return;
	}

	mlx5e_free_rx_wqe(rq, wi);
}

void mlx5e_dealloc_rx_wqe(struct mlx5e_rq *rq, u16 ix)
{
	struct mlx5e_wqe_frag_info *wi = &rq->wqe.frag_info[ix];

	if (wi->di.page)
		mlx5e_free_rx_wqe(rq, wi);
}

static inline void mlx5e_add_skb_frag_mpwqe(struct mlx5e_rq *rq,
					    struct sk_buff *skb,
					    struct mlx5e_dma_info *di,
					    u32 frag_offset, u32 len)
{
	unsigned int truesize = ALIGN(len, BIT(rq->mpwqe.log_stride_sz));

	dma_sync_single_for_cpu(rq->pdev,
				di->addr + frag_offset,
				len, DMA_FROM_DEVICE);
	page_ref_inc(di->page);
	skb_add_rx_frag(skb, skb_shinfo(skb)->nr_frags,
			di->page, frag_offset, len, truesize);
}

static inline void
mlx5e_copy_skb_header_mpwqe(struct device *pdev,
			    struct sk_buff *skb,
			    struct mlx5e_dma_info *dma_info,
			    u32 offset, u32 headlen)
{
	u16 headlen_pg = min_t(u32, headlen, PAGE_SIZE - offset);
	unsigned int len;

	 /* Aligning len to sizeof(long) optimizes memcpy performance */
	len = ALIGN(headlen_pg, sizeof(long));
	dma_sync_single_for_cpu(pdev, dma_info->addr + offset, len,
				DMA_FROM_DEVICE);
	skb_copy_to_linear_data(skb, page_address(dma_info->page) + offset, len);

	if (unlikely(offset + headlen > PAGE_SIZE)) {
		dma_info++;
		headlen_pg = len;
		len = ALIGN(headlen - headlen_pg, sizeof(long));
		dma_sync_single_for_cpu(pdev, dma_info->addr, len,
					DMA_FROM_DEVICE);
		skb_copy_to_linear_data_offset(skb, headlen_pg,
					       page_address(dma_info->page),
					       len);
	}
}

void mlx5e_free_rx_mpwqe(struct mlx5e_rq *rq, struct mlx5e_mpw_info *wi)
{
	const bool no_xdp_xmit =
		bitmap_empty(wi->xdp_xmit_bitmap, MLX5_MPWRQ_PAGES_PER_WQE);
	struct mlx5e_dma_info *dma_info = wi->umr.dma_info;
	int i;

	for (i = 0; i < MLX5_MPWRQ_PAGES_PER_WQE; i++)
		if (no_xdp_xmit || !test_bit(i, wi->xdp_xmit_bitmap))
			mlx5e_page_release(rq, &dma_info[i], true);
}

static void mlx5e_post_rx_mpwqe(struct mlx5e_rq *rq)
{
	struct mlx5_wq_ll *wq = &rq->wq;
	struct mlx5e_rx_wqe *wqe = mlx5_wq_ll_get_wqe(wq, wq->head);

	rq->mpwqe.umr_in_progress = false;

	mlx5_wq_ll_push(wq, be16_to_cpu(wqe->next.next_wqe_index));

	/* ensure wqes are visible to device before updating doorbell record */
	dma_wmb();

	mlx5_wq_ll_update_db_record(wq);
}

static inline u16 mlx5e_icosq_wrap_cnt(struct mlx5e_icosq *sq)
{
	return sq->pc >> MLX5E_PARAMS_MINIMUM_LOG_SQ_SIZE;
}

static inline void mlx5e_fill_icosq_frag_edge(struct mlx5e_icosq *sq,
					      struct mlx5_wq_cyc *wq,
					      u16 pi, u16 frag_pi)
{
	struct mlx5e_sq_wqe_info *edge_wi, *wi = &sq->db.ico_wqe[pi];
	u8 nnops = mlx5_wq_cyc_get_frag_size(wq) - frag_pi;

	edge_wi = wi + nnops;

	/* fill sq frag edge with nops to avoid wqe wrapping two pages */
	for (; wi < edge_wi; wi++) {
		wi->opcode = MLX5_OPCODE_NOP;
		mlx5e_post_nop(wq, sq->sqn, &sq->pc);
	}
}

static int mlx5e_alloc_rx_mpwqe(struct mlx5e_rq *rq, u16 ix)
{
	struct mlx5e_mpw_info *wi = &rq->mpwqe.info[ix];
	struct mlx5e_dma_info *dma_info = &wi->umr.dma_info[0];
	struct mlx5e_icosq *sq = &rq->channel->icosq;
	struct mlx5_wq_cyc *wq = &sq->wq;
	struct mlx5e_umr_wqe *umr_wqe;
	u16 xlt_offset = ix << (MLX5E_LOG_ALIGNED_MPWQE_PPW - 1);
	u16 pi, frag_pi;
	int err;
	int i;

	pi = mlx5_wq_cyc_ctr2ix(wq, sq->pc);
	frag_pi = mlx5_wq_cyc_ctr2fragix(wq, sq->pc);

	if (unlikely(frag_pi + MLX5E_UMR_WQEBBS > mlx5_wq_cyc_get_frag_size(wq))) {
		mlx5e_fill_icosq_frag_edge(sq, wq, pi, frag_pi);
		pi = mlx5_wq_cyc_ctr2ix(wq, sq->pc);
	}

	umr_wqe = mlx5_wq_cyc_get_wqe(wq, pi);
	if (unlikely(mlx5e_icosq_wrap_cnt(sq) < 2))
		memcpy(umr_wqe, &rq->mpwqe.umr_wqe,
		       offsetof(struct mlx5e_umr_wqe, inline_mtts));

	for (i = 0; i < MLX5_MPWRQ_PAGES_PER_WQE; i++, dma_info++) {
		err = mlx5e_page_alloc_mapped(rq, dma_info);
		if (unlikely(err))
			goto err_unmap;
		umr_wqe->inline_mtts[i].ptag = cpu_to_be64(dma_info->addr | MLX5_EN_WR);
	}

	bitmap_zero(wi->xdp_xmit_bitmap, MLX5_MPWRQ_PAGES_PER_WQE);
	wi->consumed_strides = 0;

	rq->mpwqe.umr_in_progress = true;

	umr_wqe->ctrl.opmod_idx_opcode =
		cpu_to_be32((sq->pc << MLX5_WQE_CTRL_WQE_INDEX_SHIFT) |
			    MLX5_OPCODE_UMR);
	umr_wqe->uctrl.xlt_offset = cpu_to_be16(xlt_offset);

	sq->db.ico_wqe[pi].opcode = MLX5_OPCODE_UMR;
	sq->pc += MLX5E_UMR_WQEBBS;
	mlx5e_notify_hw(&sq->wq, sq->pc, sq->uar_map, &umr_wqe->ctrl);

	return 0;

err_unmap:
	while (--i >= 0) {
		dma_info--;
		mlx5e_page_release(rq, dma_info, true);
	}
	rq->stats->buff_alloc_err++;

	return err;
}

void mlx5e_dealloc_rx_mpwqe(struct mlx5e_rq *rq, u16 ix)
{
	struct mlx5e_mpw_info *wi = &rq->mpwqe.info[ix];

	mlx5e_free_rx_mpwqe(rq, wi);
}

bool mlx5e_post_rx_wqes(struct mlx5e_rq *rq)
{
	struct mlx5_wq_ll *wq = &rq->wq;
	int err;

	if (unlikely(!test_bit(MLX5E_RQ_STATE_ENABLED, &rq->state)))
		return false;

	if (mlx5_wq_ll_is_full(wq))
		return false;

	do {
		struct mlx5e_rx_wqe *wqe = mlx5_wq_ll_get_wqe(wq, wq->head);

		err = mlx5e_alloc_rx_wqe(rq, wqe, wq->head);
		if (unlikely(err)) {
			rq->stats->buff_alloc_err++;
			break;
		}

		mlx5_wq_ll_push(wq, be16_to_cpu(wqe->next.next_wqe_index));
	} while (!mlx5_wq_ll_is_full(wq));

	/* ensure wqes are visible to device before updating doorbell record */
	dma_wmb();

	mlx5_wq_ll_update_db_record(wq);

	return !!err;
}

static inline void mlx5e_poll_ico_single_cqe(struct mlx5e_cq *cq,
					     struct mlx5e_icosq *sq,
					     struct mlx5e_rq *rq,
					     struct mlx5_cqe64 *cqe)
{
	struct mlx5_wq_cyc *wq = &sq->wq;
	u16 ci = mlx5_wq_cyc_ctr2ix(wq, be16_to_cpu(cqe->wqe_counter));
	struct mlx5e_sq_wqe_info *icowi = &sq->db.ico_wqe[ci];

	mlx5_cqwq_pop(&cq->wq);

	if (unlikely((cqe->op_own >> 4) != MLX5_CQE_REQ)) {
		netdev_WARN_ONCE(cq->channel->netdev,
				 "Bad OP in ICOSQ CQE: 0x%x\n", cqe->op_own);
		return;
	}

	if (likely(icowi->opcode == MLX5_OPCODE_UMR)) {
		mlx5e_post_rx_mpwqe(rq);
		return;
	}

	if (unlikely(icowi->opcode != MLX5_OPCODE_NOP))
		netdev_WARN_ONCE(cq->channel->netdev,
				 "Bad OPCODE in ICOSQ WQE info: 0x%x\n", icowi->opcode);
}

static void mlx5e_poll_ico_cq(struct mlx5e_cq *cq, struct mlx5e_rq *rq)
{
	struct mlx5e_icosq *sq = container_of(cq, struct mlx5e_icosq, cq);
	struct mlx5_cqe64 *cqe;

	if (unlikely(!test_bit(MLX5E_SQ_STATE_ENABLED, &sq->state)))
		return;

	cqe = mlx5_cqwq_get_cqe(&cq->wq);
	if (likely(!cqe))
		return;

	/* by design, there's only a single cqe */
	mlx5e_poll_ico_single_cqe(cq, sq, rq, cqe);

	mlx5_cqwq_update_db_record(&cq->wq);
}

bool mlx5e_post_rx_mpwqes(struct mlx5e_rq *rq)
{
	struct mlx5_wq_ll *wq = &rq->wq;

	if (unlikely(!test_bit(MLX5E_RQ_STATE_ENABLED, &rq->state)))
		return false;

	mlx5e_poll_ico_cq(&rq->channel->icosq.cq, rq);

	if (mlx5_wq_ll_is_full(wq))
		return false;

	if (!rq->mpwqe.umr_in_progress)
		mlx5e_alloc_rx_mpwqe(rq, wq->head);

	return false;
}

static void mlx5e_lro_update_tcp_hdr(struct mlx5_cqe64 *cqe, struct tcphdr *tcp)
{
	u8 l4_hdr_type = get_cqe_l4_hdr_type(cqe);
	u8 tcp_ack     = (l4_hdr_type == CQE_L4_HDR_TYPE_TCP_ACK_NO_DATA) ||
			 (l4_hdr_type == CQE_L4_HDR_TYPE_TCP_ACK_AND_DATA);

	tcp->check                      = 0;
	tcp->psh                        = get_cqe_lro_tcppsh(cqe);

	if (tcp_ack) {
		tcp->ack                = 1;
		tcp->ack_seq            = cqe->lro_ack_seq_num;
		tcp->window             = cqe->lro_tcp_win;
	}
}

static void mlx5e_lro_update_hdr(struct sk_buff *skb, struct mlx5_cqe64 *cqe,
				 u32 cqe_bcnt)
{
	struct ethhdr	*eth = (struct ethhdr *)(skb->data);
	struct tcphdr	*tcp;
	int network_depth = 0;
	__wsum check;
	__be16 proto;
	u16 tot_len;
	void *ip_p;

	proto = __vlan_get_protocol(skb, eth->h_proto, &network_depth);

	tot_len = cqe_bcnt - network_depth;
	ip_p = skb->data + network_depth;

	if (proto == htons(ETH_P_IP)) {
		struct iphdr *ipv4 = ip_p;

		tcp = ip_p + sizeof(struct iphdr);
		skb_shinfo(skb)->gso_type = SKB_GSO_TCPV4;

		ipv4->ttl               = cqe->lro_min_ttl;
		ipv4->tot_len           = cpu_to_be16(tot_len);
		ipv4->check             = 0;
		ipv4->check             = ip_fast_csum((unsigned char *)ipv4,
						       ipv4->ihl);

		mlx5e_lro_update_tcp_hdr(cqe, tcp);
		check = csum_partial(tcp, tcp->doff * 4,
				     csum_unfold((__force __sum16)cqe->check_sum));
		/* Almost done, don't forget the pseudo header */
		tcp->check = csum_tcpudp_magic(ipv4->saddr, ipv4->daddr,
					       tot_len - sizeof(struct iphdr),
					       IPPROTO_TCP, check);
	} else {
		u16 payload_len = tot_len - sizeof(struct ipv6hdr);
		struct ipv6hdr *ipv6 = ip_p;

		tcp = ip_p + sizeof(struct ipv6hdr);
		skb_shinfo(skb)->gso_type = SKB_GSO_TCPV6;

		ipv6->hop_limit         = cqe->lro_min_ttl;
		ipv6->payload_len       = cpu_to_be16(payload_len);

		mlx5e_lro_update_tcp_hdr(cqe, tcp);
		check = csum_partial(tcp, tcp->doff * 4,
				     csum_unfold((__force __sum16)cqe->check_sum));
		/* Almost done, don't forget the pseudo header */
		tcp->check = csum_ipv6_magic(&ipv6->saddr, &ipv6->daddr, payload_len,
					     IPPROTO_TCP, check);
	}
}

static inline void mlx5e_skb_set_hash(struct mlx5_cqe64 *cqe,
				      struct sk_buff *skb)
{
	u8 cht = cqe->rss_hash_type;
	int ht = (cht & CQE_RSS_HTYPE_L4) ? PKT_HASH_TYPE_L4 :
		 (cht & CQE_RSS_HTYPE_IP) ? PKT_HASH_TYPE_L3 :
					    PKT_HASH_TYPE_NONE;
	skb_set_hash(skb, be32_to_cpu(cqe->rss_hash_result), ht);
}

static inline bool is_last_ethertype_ip(struct sk_buff *skb, int *network_depth)
{
	__be16 ethertype = ((struct ethhdr *)skb->data)->h_proto;

	ethertype = __vlan_get_protocol(skb, ethertype, network_depth);
	return (ethertype == htons(ETH_P_IP) || ethertype == htons(ETH_P_IPV6));
}

static __be32 mlx5e_get_fcs(struct sk_buff *skb)
{
	int last_frag_sz, bytes_in_prev, nr_frags;
	u8 *fcs_p1, *fcs_p2;
	skb_frag_t *last_frag;
	__be32 fcs_bytes;

	if (!skb_is_nonlinear(skb))
		return *(__be32 *)(skb->data + skb->len - ETH_FCS_LEN);

	nr_frags = skb_shinfo(skb)->nr_frags;
	last_frag = &skb_shinfo(skb)->frags[nr_frags - 1];
	last_frag_sz = skb_frag_size(last_frag);

	/* If all FCS data is in last frag */
	if (last_frag_sz >= ETH_FCS_LEN)
		return *(__be32 *)(skb_frag_address(last_frag) +
				   last_frag_sz - ETH_FCS_LEN);

	fcs_p2 = (u8 *)skb_frag_address(last_frag);
	bytes_in_prev = ETH_FCS_LEN - last_frag_sz;

	/* Find where the other part of the FCS is - Linear or another frag */
	if (nr_frags == 1) {
		fcs_p1 = skb_tail_pointer(skb);
	} else {
		skb_frag_t *prev_frag = &skb_shinfo(skb)->frags[nr_frags - 2];

		fcs_p1 = skb_frag_address(prev_frag) +
			    skb_frag_size(prev_frag);
	}
	fcs_p1 -= bytes_in_prev;

	memcpy(&fcs_bytes, fcs_p1, bytes_in_prev);
	memcpy(((u8 *)&fcs_bytes) + bytes_in_prev, fcs_p2, last_frag_sz);

	return fcs_bytes;
}

static inline void mlx5e_handle_csum(struct net_device *netdev,
				     struct mlx5_cqe64 *cqe,
				     struct mlx5e_rq *rq,
				     struct sk_buff *skb,
				     bool   lro)
{
	struct mlx5e_rq_stats *stats = rq->stats;
	int network_depth = 0;

	if (unlikely(!(netdev->features & NETIF_F_RXCSUM)))
		goto csum_none;

	if (lro) {
		skb->ip_summed = CHECKSUM_UNNECESSARY;
		stats->csum_unnecessary++;
		return;
	}

	if (likely(is_last_ethertype_ip(skb, &network_depth))) {
		skb->ip_summed = CHECKSUM_COMPLETE;
		skb->csum = csum_unfold((__force __sum16)cqe->check_sum);
		if (network_depth > ETH_HLEN)
			/* CQE csum is calculated from the IP header and does
			 * not cover VLAN headers (if present). This will add
			 * the checksum manually.
			 */
			skb->csum = csum_partial(skb->data + ETH_HLEN,
						 network_depth - ETH_HLEN,
						 skb->csum);
<<<<<<< HEAD
		if (unlikely(netdev->features & NETIF_F_RXFCS))
			skb->csum = csum_add(skb->csum,
					     (__force __wsum)mlx5e_get_fcs(skb));
		rq->stats.csum_complete++;
=======
		stats->csum_complete++;
>>>>>>> 05909bab
		return;
	}

	if (likely((cqe->hds_ip_ext & CQE_L3_OK) &&
		   (cqe->hds_ip_ext & CQE_L4_OK))) {
		skb->ip_summed = CHECKSUM_UNNECESSARY;
		if (cqe_is_tunneled(cqe)) {
			skb->csum_level = 1;
			skb->encapsulation = 1;
			stats->csum_unnecessary_inner++;
			return;
		}
		stats->csum_unnecessary++;
		return;
	}
csum_none:
	skb->ip_summed = CHECKSUM_NONE;
	stats->csum_none++;
}

static inline void mlx5e_build_rx_skb(struct mlx5_cqe64 *cqe,
				      u32 cqe_bcnt,
				      struct mlx5e_rq *rq,
				      struct sk_buff *skb)
{
	u8 lro_num_seg = be32_to_cpu(cqe->srqn) >> 24;
	struct mlx5e_rq_stats *stats = rq->stats;
	struct net_device *netdev = rq->netdev;

	skb->mac_len = ETH_HLEN;
	if (lro_num_seg > 1) {
		mlx5e_lro_update_hdr(skb, cqe, cqe_bcnt);
		skb_shinfo(skb)->gso_size = DIV_ROUND_UP(cqe_bcnt, lro_num_seg);
		/* Subtract one since we already counted this as one
		 * "regular" packet in mlx5e_complete_rx_cqe()
		 */
		stats->packets += lro_num_seg - 1;
		stats->lro_packets++;
		stats->lro_bytes += cqe_bcnt;
	}

	if (unlikely(mlx5e_rx_hw_stamp(rq->tstamp)))
		skb_hwtstamps(skb)->hwtstamp =
				mlx5_timecounter_cyc2time(rq->clock, get_cqe_ts(cqe));

	skb_record_rx_queue(skb, rq->ix);

	if (likely(netdev->features & NETIF_F_RXHASH))
		mlx5e_skb_set_hash(cqe, skb);

	if (cqe_has_vlan(cqe)) {
		__vlan_hwaccel_put_tag(skb, htons(ETH_P_8021Q),
				       be16_to_cpu(cqe->vlan_info));
		stats->removed_vlan_packets++;
	}

	skb->mark = be32_to_cpu(cqe->sop_drop_qpn) & MLX5E_TC_FLOW_ID_MASK;

	mlx5e_handle_csum(netdev, cqe, rq, skb, !!lro_num_seg);
	skb->protocol = eth_type_trans(skb, netdev);
}

static inline void mlx5e_complete_rx_cqe(struct mlx5e_rq *rq,
					 struct mlx5_cqe64 *cqe,
					 u32 cqe_bcnt,
					 struct sk_buff *skb)
{
	struct mlx5e_rq_stats *stats = rq->stats;

	stats->packets++;
	stats->bytes += cqe_bcnt;
	mlx5e_build_rx_skb(cqe, cqe_bcnt, rq, skb);
}

static inline void mlx5e_xmit_xdp_doorbell(struct mlx5e_xdpsq *sq)
{
	struct mlx5_wq_cyc *wq = &sq->wq;
	struct mlx5e_tx_wqe *wqe;
	u16 pi = mlx5_wq_cyc_ctr2ix(wq, sq->pc - 1); /* last pi */

	wqe  = mlx5_wq_cyc_get_wqe(wq, pi);

	mlx5e_notify_hw(wq, sq->pc, sq->uar_map, &wqe->ctrl);
}

static inline bool mlx5e_xmit_xdp_frame(struct mlx5e_rq *rq,
					struct mlx5e_dma_info *di,
					const struct xdp_buff *xdp)
{
	struct mlx5e_xdpsq       *sq   = &rq->xdpsq;
	struct mlx5_wq_cyc       *wq   = &sq->wq;
	u16                       pi   = mlx5_wq_cyc_ctr2ix(wq, sq->pc);
	struct mlx5e_tx_wqe      *wqe  = mlx5_wq_cyc_get_wqe(wq, pi);

	struct mlx5_wqe_ctrl_seg *cseg = &wqe->ctrl;
	struct mlx5_wqe_eth_seg  *eseg = &wqe->eth;
	struct mlx5_wqe_data_seg *dseg;

	ptrdiff_t data_offset = xdp->data - xdp->data_hard_start;
	dma_addr_t dma_addr  = di->addr + data_offset;
	unsigned int dma_len = xdp->data_end - xdp->data;

	struct mlx5e_rq_stats *stats = rq->stats;

	prefetchw(wqe);

	if (unlikely(dma_len < MLX5E_XDP_MIN_INLINE || rq->hw_mtu < dma_len)) {
		stats->xdp_drop++;
		return false;
	}

	if (unlikely(!mlx5e_wqc_has_room_for(wq, sq->cc, sq->pc, 1))) {
		if (sq->db.doorbell) {
			/* SQ is full, ring doorbell */
			mlx5e_xmit_xdp_doorbell(sq);
			sq->db.doorbell = false;
		}
		stats->xdp_tx_full++;
		return false;
	}

	dma_sync_single_for_device(sq->pdev, dma_addr, dma_len, PCI_DMA_TODEVICE);

	cseg->fm_ce_se = 0;

	dseg = (struct mlx5_wqe_data_seg *)eseg + 1;

	/* copy the inline part if required */
	if (sq->min_inline_mode != MLX5_INLINE_MODE_NONE) {
		memcpy(eseg->inline_hdr.start, xdp->data, MLX5E_XDP_MIN_INLINE);
		eseg->inline_hdr.sz = cpu_to_be16(MLX5E_XDP_MIN_INLINE);
		dma_len  -= MLX5E_XDP_MIN_INLINE;
		dma_addr += MLX5E_XDP_MIN_INLINE;
		dseg++;
	}

	/* write the dma part */
	dseg->addr       = cpu_to_be64(dma_addr);
	dseg->byte_count = cpu_to_be32(dma_len);

	cseg->opmod_idx_opcode = cpu_to_be32((sq->pc << 8) | MLX5_OPCODE_SEND);

	/* move page to reference to sq responsibility,
	 * and mark so it's not put back in page-cache.
	 */
	__set_bit(MLX5E_RQ_FLAG_XDP_XMIT, rq->flags); /* non-atomic */
	sq->db.di[pi] = *di;
	sq->pc++;

	sq->db.doorbell = true;

	stats->xdp_tx++;
	return true;
}

/* returns true if packet was consumed by xdp */
static inline bool mlx5e_xdp_handle(struct mlx5e_rq *rq,
				    struct mlx5e_dma_info *di,
				    void *va, u16 *rx_headroom, u32 *len)
{
	struct bpf_prog *prog = READ_ONCE(rq->xdp_prog);
	struct xdp_buff xdp;
	u32 act;
	int err;

	if (!prog)
		return false;

	xdp.data = va + *rx_headroom;
	xdp_set_data_meta_invalid(&xdp);
	xdp.data_end = xdp.data + *len;
	xdp.data_hard_start = va;
	xdp.rxq = &rq->xdp_rxq;

	act = bpf_prog_run_xdp(prog, &xdp);
	switch (act) {
	case XDP_PASS:
		*rx_headroom = xdp.data - xdp.data_hard_start;
		*len = xdp.data_end - xdp.data;
		return false;
	case XDP_TX:
		if (unlikely(!mlx5e_xmit_xdp_frame(rq, di, &xdp)))
			trace_xdp_exception(rq->netdev, prog, act);
		return true;
	case XDP_REDIRECT:
		/* When XDP enabled then page-refcnt==1 here */
		err = xdp_do_redirect(rq->netdev, &xdp, prog);
		if (!err) {
			__set_bit(MLX5E_RQ_FLAG_XDP_XMIT, rq->flags);
			rq->xdpsq.db.redirect_flush = true;
			mlx5e_page_dma_unmap(rq, di);
		}
		return true;
	default:
		bpf_warn_invalid_xdp_action(act);
	case XDP_ABORTED:
		trace_xdp_exception(rq->netdev, prog, act);
	case XDP_DROP:
		rq->stats->xdp_drop++;
		return true;
	}
}

static inline
struct sk_buff *mlx5e_build_linear_skb(struct mlx5e_rq *rq, void *va,
				       u32 frag_size, u16 headroom,
				       u32 cqe_bcnt)
{
	struct sk_buff *skb = build_skb(va, frag_size);

	if (unlikely(!skb)) {
		rq->stats->buff_alloc_err++;
		return NULL;
	}

	skb_reserve(skb, headroom);
	skb_put(skb, cqe_bcnt);

	return skb;
}

static inline
struct sk_buff *skb_from_cqe(struct mlx5e_rq *rq, struct mlx5_cqe64 *cqe,
			     struct mlx5e_wqe_frag_info *wi, u32 cqe_bcnt)
{
	struct mlx5e_dma_info *di = &wi->di;
	u16 rx_headroom = rq->buff.headroom;
	struct sk_buff *skb;
	void *va, *data;
	bool consumed;
	u32 frag_size;

	va             = page_address(di->page) + wi->offset;
	data           = va + rx_headroom;
	frag_size      = MLX5_SKB_FRAG_SZ(rx_headroom + cqe_bcnt);

	dma_sync_single_range_for_cpu(rq->pdev, di->addr, wi->offset,
				      frag_size, DMA_FROM_DEVICE);
	prefetchw(va); /* xdp_frame data area */
	prefetch(data);
	wi->offset += frag_size;

	if (unlikely((cqe->op_own >> 4) != MLX5_CQE_RESP_SEND)) {
		rq->stats->wqe_err++;
		return NULL;
	}

	rcu_read_lock();
	consumed = mlx5e_xdp_handle(rq, di, va, &rx_headroom, &cqe_bcnt);
	rcu_read_unlock();
	if (consumed)
		return NULL; /* page/packet was consumed by XDP */

	skb = mlx5e_build_linear_skb(rq, va, frag_size, rx_headroom, cqe_bcnt);
	if (unlikely(!skb))
		return NULL;

	/* queue up for recycling/reuse */
	page_ref_inc(di->page);

	return skb;
}

void mlx5e_handle_rx_cqe(struct mlx5e_rq *rq, struct mlx5_cqe64 *cqe)
{
	struct mlx5e_wqe_frag_info *wi;
	struct mlx5e_rx_wqe *wqe;
	__be16 wqe_counter_be;
	struct sk_buff *skb;
	u16 wqe_counter;
	u32 cqe_bcnt;

	wqe_counter_be = cqe->wqe_counter;
	wqe_counter    = be16_to_cpu(wqe_counter_be);
	wqe            = mlx5_wq_ll_get_wqe(&rq->wq, wqe_counter);
	wi             = &rq->wqe.frag_info[wqe_counter];
	cqe_bcnt       = be32_to_cpu(cqe->byte_cnt);

	skb = skb_from_cqe(rq, cqe, wi, cqe_bcnt);
	if (!skb) {
		/* probably for XDP */
		if (__test_and_clear_bit(MLX5E_RQ_FLAG_XDP_XMIT, rq->flags)) {
			wi->di.page = NULL;
			/* do not return page to cache, it will be returned on XDP_TX completion */
			goto wq_ll_pop;
		}
		/* probably an XDP_DROP, save the page-reuse checks */
		mlx5e_free_rx_wqe(rq, wi);
		goto wq_ll_pop;
	}

	mlx5e_complete_rx_cqe(rq, cqe, cqe_bcnt, skb);
	napi_gro_receive(rq->cq.napi, skb);

	mlx5e_free_rx_wqe_reuse(rq, wi);
wq_ll_pop:
	mlx5_wq_ll_pop(&rq->wq, wqe_counter_be,
		       &wqe->next.next_wqe_index);
}

#ifdef CONFIG_MLX5_ESWITCH
void mlx5e_handle_rx_cqe_rep(struct mlx5e_rq *rq, struct mlx5_cqe64 *cqe)
{
	struct net_device *netdev = rq->netdev;
	struct mlx5e_priv *priv = netdev_priv(netdev);
	struct mlx5e_rep_priv *rpriv  = priv->ppriv;
	struct mlx5_eswitch_rep *rep = rpriv->rep;
	struct mlx5e_wqe_frag_info *wi;
	struct mlx5e_rx_wqe *wqe;
	struct sk_buff *skb;
	__be16 wqe_counter_be;
	u16 wqe_counter;
	u32 cqe_bcnt;

	wqe_counter_be = cqe->wqe_counter;
	wqe_counter    = be16_to_cpu(wqe_counter_be);
	wqe            = mlx5_wq_ll_get_wqe(&rq->wq, wqe_counter);
	wi             = &rq->wqe.frag_info[wqe_counter];
	cqe_bcnt       = be32_to_cpu(cqe->byte_cnt);

	skb = skb_from_cqe(rq, cqe, wi, cqe_bcnt);
	if (!skb) {
		if (__test_and_clear_bit(MLX5E_RQ_FLAG_XDP_XMIT, rq->flags)) {
			wi->di.page = NULL;
			/* do not return page to cache, it will be returned on XDP_TX completion */
			goto wq_ll_pop;
		}
		/* probably an XDP_DROP, save the page-reuse checks */
		mlx5e_free_rx_wqe(rq, wi);
		goto wq_ll_pop;
	}

	mlx5e_complete_rx_cqe(rq, cqe, cqe_bcnt, skb);

	if (rep->vlan && skb_vlan_tag_present(skb))
		skb_vlan_pop(skb);

	napi_gro_receive(rq->cq.napi, skb);

	mlx5e_free_rx_wqe_reuse(rq, wi);
wq_ll_pop:
	mlx5_wq_ll_pop(&rq->wq, wqe_counter_be,
		       &wqe->next.next_wqe_index);
}
#endif

struct sk_buff *
mlx5e_skb_from_cqe_mpwrq_nonlinear(struct mlx5e_rq *rq, struct mlx5e_mpw_info *wi,
				   u16 cqe_bcnt, u32 head_offset, u32 page_idx)
{
	u16 headlen = min_t(u16, MLX5_MPWRQ_SMALL_PACKET_THRESHOLD, cqe_bcnt);
	struct mlx5e_dma_info *di = &wi->umr.dma_info[page_idx];
	u32 frag_offset    = head_offset + headlen;
	u32 byte_cnt       = cqe_bcnt - headlen;
	struct mlx5e_dma_info *head_di = di;
	struct sk_buff *skb;

	skb = napi_alloc_skb(rq->cq.napi,
			     ALIGN(MLX5_MPWRQ_SMALL_PACKET_THRESHOLD, sizeof(long)));
	if (unlikely(!skb)) {
		rq->stats->buff_alloc_err++;
		return NULL;
	}

	prefetchw(skb->data);

	if (unlikely(frag_offset >= PAGE_SIZE)) {
		di++;
		frag_offset -= PAGE_SIZE;
	}

	while (byte_cnt) {
		u32 pg_consumed_bytes =
			min_t(u32, PAGE_SIZE - frag_offset, byte_cnt);

		mlx5e_add_skb_frag_mpwqe(rq, skb, di, frag_offset,
					 pg_consumed_bytes);
		byte_cnt -= pg_consumed_bytes;
		frag_offset = 0;
		di++;
	}
	/* copy header */
	mlx5e_copy_skb_header_mpwqe(rq->pdev, skb, head_di,
				    head_offset, headlen);
	/* skb linear part was allocated with headlen and aligned to long */
	skb->tail += headlen;
	skb->len  += headlen;

	return skb;
}

struct sk_buff *
mlx5e_skb_from_cqe_mpwrq_linear(struct mlx5e_rq *rq, struct mlx5e_mpw_info *wi,
				u16 cqe_bcnt, u32 head_offset, u32 page_idx)
{
	struct mlx5e_dma_info *di = &wi->umr.dma_info[page_idx];
	u16 rx_headroom = rq->buff.headroom;
	u32 cqe_bcnt32 = cqe_bcnt;
	struct sk_buff *skb;
	void *va, *data;
	u32 frag_size;
	bool consumed;

	va             = page_address(di->page) + head_offset;
	data           = va + rx_headroom;
	frag_size      = MLX5_SKB_FRAG_SZ(rx_headroom + cqe_bcnt32);

	dma_sync_single_range_for_cpu(rq->pdev, di->addr, head_offset,
				      frag_size, DMA_FROM_DEVICE);
	prefetch(data);

	rcu_read_lock();
	consumed = mlx5e_xdp_handle(rq, di, va, &rx_headroom, &cqe_bcnt32);
	rcu_read_unlock();
	if (consumed) {
		if (__test_and_clear_bit(MLX5E_RQ_FLAG_XDP_XMIT, rq->flags))
			__set_bit(page_idx, wi->xdp_xmit_bitmap); /* non-atomic */
		return NULL; /* page/packet was consumed by XDP */
	}

	skb = mlx5e_build_linear_skb(rq, va, frag_size, rx_headroom, cqe_bcnt32);
	if (unlikely(!skb))
		return NULL;

	/* queue up for recycling/reuse */
	page_ref_inc(di->page);

	return skb;
}

void mlx5e_handle_rx_cqe_mpwrq(struct mlx5e_rq *rq, struct mlx5_cqe64 *cqe)
{
	u16 cstrides       = mpwrq_get_cqe_consumed_strides(cqe);
	u16 wqe_id         = be16_to_cpu(cqe->wqe_id);
	struct mlx5e_mpw_info *wi = &rq->mpwqe.info[wqe_id];
	u16 stride_ix      = mpwrq_get_cqe_stride_index(cqe);
	u32 wqe_offset     = stride_ix << rq->mpwqe.log_stride_sz;
	u32 head_offset    = wqe_offset & (PAGE_SIZE - 1);
	u32 page_idx       = wqe_offset >> PAGE_SHIFT;
	struct mlx5e_rx_wqe *wqe;
	struct sk_buff *skb;
	u16 cqe_bcnt;

	wi->consumed_strides += cstrides;

	if (unlikely((cqe->op_own >> 4) != MLX5_CQE_RESP_SEND)) {
		rq->stats->wqe_err++;
		goto mpwrq_cqe_out;
	}

	if (unlikely(mpwrq_is_filler_cqe(cqe))) {
		rq->stats->mpwqe_filler++;
		goto mpwrq_cqe_out;
	}

	cqe_bcnt = mpwrq_get_cqe_byte_cnt(cqe);

	skb = rq->mpwqe.skb_from_cqe_mpwrq(rq, wi, cqe_bcnt, head_offset,
					   page_idx);
	if (!skb)
		goto mpwrq_cqe_out;

	mlx5e_complete_rx_cqe(rq, cqe, cqe_bcnt, skb);
	napi_gro_receive(rq->cq.napi, skb);

mpwrq_cqe_out:
	if (likely(wi->consumed_strides < rq->mpwqe.num_strides))
		return;

	wqe = mlx5_wq_ll_get_wqe(&rq->wq, wqe_id);
	mlx5e_free_rx_mpwqe(rq, wi);
	mlx5_wq_ll_pop(&rq->wq, cqe->wqe_id, &wqe->next.next_wqe_index);
}

int mlx5e_poll_rx_cq(struct mlx5e_cq *cq, int budget)
{
	struct mlx5e_rq *rq = container_of(cq, struct mlx5e_rq, cq);
	struct mlx5e_xdpsq *xdpsq;
	struct mlx5_cqe64 *cqe;
	int work_done = 0;

	if (unlikely(!test_bit(MLX5E_RQ_STATE_ENABLED, &rq->state)))
		return 0;

	if (cq->decmprs_left)
		work_done += mlx5e_decompress_cqes_cont(rq, cq, 0, budget);

	cqe = mlx5_cqwq_get_cqe(&cq->wq);
	if (!cqe)
		return 0;

	xdpsq = &rq->xdpsq;

	do {
		if (mlx5_get_cqe_format(cqe) == MLX5_COMPRESSED) {
			work_done +=
				mlx5e_decompress_cqes_start(rq, cq,
							    budget - work_done);
			continue;
		}

		mlx5_cqwq_pop(&cq->wq);

		rq->handle_rx_cqe(rq, cqe);
	} while ((++work_done < budget) && (cqe = mlx5_cqwq_get_cqe(&cq->wq)));

	if (xdpsq->db.doorbell) {
		mlx5e_xmit_xdp_doorbell(xdpsq);
		xdpsq->db.doorbell = false;
	}

	if (xdpsq->db.redirect_flush) {
		xdp_do_flush_map();
		xdpsq->db.redirect_flush = false;
	}

	mlx5_cqwq_update_db_record(&cq->wq);

	/* ensure cq space is freed before enabling more cqes */
	wmb();

	return work_done;
}

bool mlx5e_poll_xdpsq_cq(struct mlx5e_cq *cq)
{
	struct mlx5e_xdpsq *sq;
	struct mlx5_cqe64 *cqe;
	struct mlx5e_rq *rq;
	u16 sqcc;
	int i;

	sq = container_of(cq, struct mlx5e_xdpsq, cq);

	if (unlikely(!test_bit(MLX5E_SQ_STATE_ENABLED, &sq->state)))
		return false;

	cqe = mlx5_cqwq_get_cqe(&cq->wq);
	if (!cqe)
		return false;

	rq = container_of(sq, struct mlx5e_rq, xdpsq);

	/* sq->cc must be updated only after mlx5_cqwq_update_db_record(),
	 * otherwise a cq overrun may occur
	 */
	sqcc = sq->cc;

	i = 0;
	do {
		u16 wqe_counter;
		bool last_wqe;

		mlx5_cqwq_pop(&cq->wq);

		wqe_counter = be16_to_cpu(cqe->wqe_counter);

		do {
			struct mlx5e_dma_info *di;
			u16 ci;

			last_wqe = (sqcc == wqe_counter);

			ci = mlx5_wq_cyc_ctr2ix(&sq->wq, sqcc);
			di = &sq->db.di[ci];

			sqcc++;
			/* Recycle RX page */
			mlx5e_page_release(rq, di, true);
		} while (!last_wqe);
	} while ((++i < MLX5E_TX_CQ_POLL_BUDGET) && (cqe = mlx5_cqwq_get_cqe(&cq->wq)));

	mlx5_cqwq_update_db_record(&cq->wq);

	/* ensure cq space is freed before enabling more cqes */
	wmb();

	sq->cc = sqcc;
	return (i == MLX5E_TX_CQ_POLL_BUDGET);
}

void mlx5e_free_xdpsq_descs(struct mlx5e_xdpsq *sq)
{
	struct mlx5e_rq *rq = container_of(sq, struct mlx5e_rq, xdpsq);
	struct mlx5e_dma_info *di;
	u16 ci;

	while (sq->cc != sq->pc) {
		ci = mlx5_wq_cyc_ctr2ix(&sq->wq, sq->cc);
		di = &sq->db.di[ci];
		sq->cc++;

		mlx5e_page_release(rq, di, false);
	}
}

#ifdef CONFIG_MLX5_CORE_IPOIB

#define MLX5_IB_GRH_DGID_OFFSET 24
#define MLX5_GID_SIZE           16

static inline void mlx5i_complete_rx_cqe(struct mlx5e_rq *rq,
					 struct mlx5_cqe64 *cqe,
					 u32 cqe_bcnt,
					 struct sk_buff *skb)
{
	struct mlx5e_rq_stats *stats = rq->stats;
	struct hwtstamp_config *tstamp;
	struct net_device *netdev;
	struct mlx5e_priv *priv;
	char *pseudo_header;
	u32 qpn;
	u8 *dgid;
	u8 g;

	qpn = be32_to_cpu(cqe->sop_drop_qpn) & 0xffffff;
	netdev = mlx5i_pkey_get_netdev(rq->netdev, qpn);

	/* No mapping present, cannot process SKB. This might happen if a child
	 * interface is going down while having unprocessed CQEs on parent RQ
	 */
	if (unlikely(!netdev)) {
		/* TODO: add drop counters support */
		skb->dev = NULL;
		pr_warn_once("Unable to map QPN %u to dev - dropping skb\n", qpn);
		return;
	}

	priv = mlx5i_epriv(netdev);
	tstamp = &priv->tstamp;

	g = (be32_to_cpu(cqe->flags_rqpn) >> 28) & 3;
	dgid = skb->data + MLX5_IB_GRH_DGID_OFFSET;
	if ((!g) || dgid[0] != 0xff)
		skb->pkt_type = PACKET_HOST;
	else if (memcmp(dgid, netdev->broadcast + 4, MLX5_GID_SIZE) == 0)
		skb->pkt_type = PACKET_BROADCAST;
	else
		skb->pkt_type = PACKET_MULTICAST;

	/* TODO: IB/ipoib: Allow mcast packets from other VFs
	 * 68996a6e760e5c74654723eeb57bf65628ae87f4
	 */

	skb_pull(skb, MLX5_IB_GRH_BYTES);

	skb->protocol = *((__be16 *)(skb->data));

	skb->ip_summed = CHECKSUM_COMPLETE;
	skb->csum = csum_unfold((__force __sum16)cqe->check_sum);

	if (unlikely(mlx5e_rx_hw_stamp(tstamp)))
		skb_hwtstamps(skb)->hwtstamp =
				mlx5_timecounter_cyc2time(rq->clock, get_cqe_ts(cqe));

	skb_record_rx_queue(skb, rq->ix);

	if (likely(netdev->features & NETIF_F_RXHASH))
		mlx5e_skb_set_hash(cqe, skb);

	/* 20 bytes of ipoib header and 4 for encap existing */
	pseudo_header = skb_push(skb, MLX5_IPOIB_PSEUDO_LEN);
	memset(pseudo_header, 0, MLX5_IPOIB_PSEUDO_LEN);
	skb_reset_mac_header(skb);
	skb_pull(skb, MLX5_IPOIB_HARD_LEN);

	skb->dev = netdev;

	stats->csum_complete++;
	stats->packets++;
	stats->bytes += cqe_bcnt;
}

void mlx5i_handle_rx_cqe(struct mlx5e_rq *rq, struct mlx5_cqe64 *cqe)
{
	struct mlx5e_wqe_frag_info *wi;
	struct mlx5e_rx_wqe *wqe;
	__be16 wqe_counter_be;
	struct sk_buff *skb;
	u16 wqe_counter;
	u32 cqe_bcnt;

	wqe_counter_be = cqe->wqe_counter;
	wqe_counter    = be16_to_cpu(wqe_counter_be);
	wqe            = mlx5_wq_ll_get_wqe(&rq->wq, wqe_counter);
	wi             = &rq->wqe.frag_info[wqe_counter];
	cqe_bcnt       = be32_to_cpu(cqe->byte_cnt);

	skb = skb_from_cqe(rq, cqe, wi, cqe_bcnt);
	if (!skb)
		goto wq_free_wqe;

	mlx5i_complete_rx_cqe(rq, cqe, cqe_bcnt, skb);
	if (unlikely(!skb->dev)) {
		dev_kfree_skb_any(skb);
		goto wq_free_wqe;
	}
	napi_gro_receive(rq->cq.napi, skb);

wq_free_wqe:
	mlx5e_free_rx_wqe_reuse(rq, wi);
	mlx5_wq_ll_pop(&rq->wq, wqe_counter_be,
		       &wqe->next.next_wqe_index);
}

#endif /* CONFIG_MLX5_CORE_IPOIB */

#ifdef CONFIG_MLX5_EN_IPSEC

void mlx5e_ipsec_handle_rx_cqe(struct mlx5e_rq *rq, struct mlx5_cqe64 *cqe)
{
	struct mlx5e_wqe_frag_info *wi;
	struct mlx5e_rx_wqe *wqe;
	__be16 wqe_counter_be;
	struct sk_buff *skb;
	u16 wqe_counter;
	u32 cqe_bcnt;

	wqe_counter_be = cqe->wqe_counter;
	wqe_counter    = be16_to_cpu(wqe_counter_be);
	wqe            = mlx5_wq_ll_get_wqe(&rq->wq, wqe_counter);
	wi             = &rq->wqe.frag_info[wqe_counter];
	cqe_bcnt       = be32_to_cpu(cqe->byte_cnt);

	skb = skb_from_cqe(rq, cqe, wi, cqe_bcnt);
	if (unlikely(!skb)) {
		/* a DROP, save the page-reuse checks */
		mlx5e_free_rx_wqe(rq, wi);
		goto wq_ll_pop;
	}
	skb = mlx5e_ipsec_handle_rx_skb(rq->netdev, skb);
	if (unlikely(!skb)) {
		mlx5e_free_rx_wqe(rq, wi);
		goto wq_ll_pop;
	}

	mlx5e_complete_rx_cqe(rq, cqe, cqe_bcnt, skb);
	napi_gro_receive(rq->cq.napi, skb);

	mlx5e_free_rx_wqe_reuse(rq, wi);
wq_ll_pop:
	mlx5_wq_ll_pop(&rq->wq, wqe_counter_be,
		       &wqe->next.next_wqe_index);
}

#endif /* CONFIG_MLX5_EN_IPSEC */<|MERGE_RESOLUTION|>--- conflicted
+++ resolved
@@ -716,14 +716,10 @@
 			skb->csum = csum_partial(skb->data + ETH_HLEN,
 						 network_depth - ETH_HLEN,
 						 skb->csum);
-<<<<<<< HEAD
 		if (unlikely(netdev->features & NETIF_F_RXFCS))
 			skb->csum = csum_add(skb->csum,
 					     (__force __wsum)mlx5e_get_fcs(skb));
-		rq->stats.csum_complete++;
-=======
 		stats->csum_complete++;
->>>>>>> 05909bab
 		return;
 	}
 
