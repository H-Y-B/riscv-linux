/*
 * arch/arm/mach-tegra/gpio.c
 *
 * Copyright (c) 2010 Google, Inc
 *
 * Author:
 *	Erik Gilling <konkers@google.com>
 *
 * This software is licensed under the terms of the GNU General Public
 * License version 2, as published by the Free Software Foundation, and
 * may be copied, distributed, and modified under those terms.
 *
 * This program is distributed in the hope that it will be useful,
 * but WITHOUT ANY WARRANTY; without even the implied warranty of
 * MERCHANTABILITY or FITNESS FOR A PARTICULAR PURPOSE.  See the
 * GNU General Public License for more details.
 *
 */

#include <linux/err.h>
#include <linux/init.h>
#include <linux/irq.h>
#include <linux/interrupt.h>
#include <linux/io.h>
#include <linux/gpio.h>
#include <linux/of_device.h>
#include <linux/platform_device.h>
#include <linux/module.h>
#include <linux/irqdomain.h>
#include <linux/irqchip/chained_irq.h>
#include <linux/pinctrl/consumer.h>
#include <linux/pm.h>

#define GPIO_BANK(x)		((x) >> 5)
#define GPIO_PORT(x)		(((x) >> 3) & 0x3)
#define GPIO_BIT(x)		((x) & 0x7)

#define GPIO_REG(tgi, x)	(GPIO_BANK(x) * tgi->soc->bank_stride + \
					GPIO_PORT(x) * 4)

#define GPIO_CNF(t, x)		(GPIO_REG(t, x) + 0x00)
#define GPIO_OE(t, x)		(GPIO_REG(t, x) + 0x10)
#define GPIO_OUT(t, x)		(GPIO_REG(t, x) + 0X20)
#define GPIO_IN(t, x)		(GPIO_REG(t, x) + 0x30)
#define GPIO_INT_STA(t, x)	(GPIO_REG(t, x) + 0x40)
#define GPIO_INT_ENB(t, x)	(GPIO_REG(t, x) + 0x50)
#define GPIO_INT_LVL(t, x)	(GPIO_REG(t, x) + 0x60)
#define GPIO_INT_CLR(t, x)	(GPIO_REG(t, x) + 0x70)
#define GPIO_DBC_CNT(t, x)	(GPIO_REG(t, x) + 0xF0)


#define GPIO_MSK_CNF(t, x)	(GPIO_REG(t, x) + t->soc->upper_offset + 0x00)
#define GPIO_MSK_OE(t, x)	(GPIO_REG(t, x) + t->soc->upper_offset + 0x10)
#define GPIO_MSK_OUT(t, x)	(GPIO_REG(t, x) + t->soc->upper_offset + 0X20)
#define GPIO_MSK_DBC_EN(t, x)	(GPIO_REG(t, x) + t->soc->upper_offset + 0x30)
#define GPIO_MSK_INT_STA(t, x)	(GPIO_REG(t, x) + t->soc->upper_offset + 0x40)
#define GPIO_MSK_INT_ENB(t, x)	(GPIO_REG(t, x) + t->soc->upper_offset + 0x50)
#define GPIO_MSK_INT_LVL(t, x)	(GPIO_REG(t, x) + t->soc->upper_offset + 0x60)

#define GPIO_INT_LVL_MASK		0x010101
#define GPIO_INT_LVL_EDGE_RISING	0x000101
#define GPIO_INT_LVL_EDGE_FALLING	0x000100
#define GPIO_INT_LVL_EDGE_BOTH		0x010100
#define GPIO_INT_LVL_LEVEL_HIGH		0x000001
#define GPIO_INT_LVL_LEVEL_LOW		0x000000

struct tegra_gpio_info;

struct tegra_gpio_bank {
	unsigned int bank;
	unsigned int irq;
	spinlock_t lvl_lock[4];
	spinlock_t dbc_lock[4];	/* Lock for updating debounce count register */
#ifdef CONFIG_PM_SLEEP
	u32 cnf[4];
	u32 out[4];
	u32 oe[4];
	u32 int_enb[4];
	u32 int_lvl[4];
	u32 wake_enb[4];
	u32 dbc_enb[4];
#endif
	u32 dbc_cnt[4];
	struct tegra_gpio_info *tgi;
};

struct tegra_gpio_soc_config {
	bool debounce_supported;
	u32 bank_stride;
	u32 upper_offset;
};

struct tegra_gpio_info {
	struct device				*dev;
	void __iomem				*regs;
	struct irq_domain			*irq_domain;
	struct tegra_gpio_bank			*bank_info;
	const struct tegra_gpio_soc_config	*soc;
	struct gpio_chip			gc;
	struct irq_chip				ic;
	u32					bank_count;
};

static inline void tegra_gpio_writel(struct tegra_gpio_info *tgi,
				     u32 val, u32 reg)
{
	__raw_writel(val, tgi->regs + reg);
}

static inline u32 tegra_gpio_readl(struct tegra_gpio_info *tgi, u32 reg)
{
	return __raw_readl(tgi->regs + reg);
}

static unsigned int tegra_gpio_compose(unsigned int bank, unsigned int port,
				       unsigned int bit)
{
	return (bank << 5) | ((port & 0x3) << 3) | (bit & 0x7);
}

static void tegra_gpio_mask_write(struct tegra_gpio_info *tgi, u32 reg,
				  unsigned int gpio, u32 value)
{
	u32 val;

	val = 0x100 << GPIO_BIT(gpio);
	if (value)
		val |= 1 << GPIO_BIT(gpio);
	tegra_gpio_writel(tgi, val, reg);
}

static void tegra_gpio_enable(struct tegra_gpio_info *tgi, unsigned int gpio)
{
	tegra_gpio_mask_write(tgi, GPIO_MSK_CNF(tgi, gpio), gpio, 1);
}

static void tegra_gpio_disable(struct tegra_gpio_info *tgi, unsigned int gpio)
{
	tegra_gpio_mask_write(tgi, GPIO_MSK_CNF(tgi, gpio), gpio, 0);
}

static int tegra_gpio_request(struct gpio_chip *chip, unsigned int offset)
{
	return pinctrl_request_gpio(offset);
}

static void tegra_gpio_free(struct gpio_chip *chip, unsigned int offset)
{
	struct tegra_gpio_info *tgi = gpiochip_get_data(chip);

	pinctrl_free_gpio(offset);
	tegra_gpio_disable(tgi, offset);
}

static void tegra_gpio_set(struct gpio_chip *chip, unsigned int offset,
			   int value)
{
	struct tegra_gpio_info *tgi = gpiochip_get_data(chip);

	tegra_gpio_mask_write(tgi, GPIO_MSK_OUT(tgi, offset), offset, value);
}

static int tegra_gpio_get(struct gpio_chip *chip, unsigned int offset)
{
	struct tegra_gpio_info *tgi = gpiochip_get_data(chip);
	unsigned int bval = BIT(GPIO_BIT(offset));

	/* If gpio is in output mode then read from the out value */
	if (tegra_gpio_readl(tgi, GPIO_OE(tgi, offset)) & bval)
		return !!(tegra_gpio_readl(tgi, GPIO_OUT(tgi, offset)) & bval);

	return !!(tegra_gpio_readl(tgi, GPIO_IN(tgi, offset)) & bval);
}

static int tegra_gpio_direction_input(struct gpio_chip *chip,
				      unsigned int offset)
{
	struct tegra_gpio_info *tgi = gpiochip_get_data(chip);

	tegra_gpio_mask_write(tgi, GPIO_MSK_OE(tgi, offset), offset, 0);
	tegra_gpio_enable(tgi, offset);
	return 0;
}

static int tegra_gpio_direction_output(struct gpio_chip *chip,
				       unsigned int offset,
				       int value)
{
	struct tegra_gpio_info *tgi = gpiochip_get_data(chip);

	tegra_gpio_set(chip, offset, value);
	tegra_gpio_mask_write(tgi, GPIO_MSK_OE(tgi, offset), offset, 1);
	tegra_gpio_enable(tgi, offset);
	return 0;
}

static int tegra_gpio_get_direction(struct gpio_chip *chip,
				    unsigned int offset)
{
	struct tegra_gpio_info *tgi = gpiochip_get_data(chip);
	u32 pin_mask = BIT(GPIO_BIT(offset));
	u32 cnf, oe;

	cnf = tegra_gpio_readl(tgi, GPIO_CNF(tgi, offset));
	if (!(cnf & pin_mask))
		return -EINVAL;

	oe = tegra_gpio_readl(tgi, GPIO_OE(tgi, offset));

	return (oe & pin_mask) ? GPIOF_DIR_OUT : GPIOF_DIR_IN;
}

static int tegra_gpio_set_debounce(struct gpio_chip *chip, unsigned int offset,
				   unsigned int debounce)
{
	struct tegra_gpio_info *tgi = gpiochip_get_data(chip);
	struct tegra_gpio_bank *bank = &tgi->bank_info[GPIO_BANK(offset)];
	unsigned int debounce_ms = DIV_ROUND_UP(debounce, 1000);
	unsigned long flags;
	unsigned int port;

	if (!debounce_ms) {
		tegra_gpio_mask_write(tgi, GPIO_MSK_DBC_EN(tgi, offset),
				      offset, 0);
		return 0;
	}

	debounce_ms = min(debounce_ms, 255U);
	port = GPIO_PORT(offset);

	/* There is only one debounce count register per port and hence
	 * set the maximum of current and requested debounce time.
	 */
	spin_lock_irqsave(&bank->dbc_lock[port], flags);
	if (bank->dbc_cnt[port] < debounce_ms) {
		tegra_gpio_writel(tgi, debounce_ms, GPIO_DBC_CNT(tgi, offset));
		bank->dbc_cnt[port] = debounce_ms;
	}
	spin_unlock_irqrestore(&bank->dbc_lock[port], flags);

	tegra_gpio_mask_write(tgi, GPIO_MSK_DBC_EN(tgi, offset), offset, 1);

	return 0;
}

static int tegra_gpio_set_config(struct gpio_chip *chip, unsigned int offset,
				 unsigned long config)
{
	u32 debounce;

	if (pinconf_to_config_param(config) != PIN_CONFIG_INPUT_DEBOUNCE)
		return -ENOTSUPP;

	debounce = pinconf_to_config_argument(config);
	return tegra_gpio_set_debounce(chip, offset, debounce);
}

static int tegra_gpio_to_irq(struct gpio_chip *chip, unsigned int offset)
{
	struct tegra_gpio_info *tgi = gpiochip_get_data(chip);

	return irq_find_mapping(tgi->irq_domain, offset);
}

static void tegra_gpio_irq_ack(struct irq_data *d)
{
	struct tegra_gpio_bank *bank = irq_data_get_irq_chip_data(d);
	struct tegra_gpio_info *tgi = bank->tgi;
	unsigned int gpio = d->hwirq;

	tegra_gpio_writel(tgi, 1 << GPIO_BIT(gpio), GPIO_INT_CLR(tgi, gpio));
}

static void tegra_gpio_irq_mask(struct irq_data *d)
{
	struct tegra_gpio_bank *bank = irq_data_get_irq_chip_data(d);
	struct tegra_gpio_info *tgi = bank->tgi;
	unsigned int gpio = d->hwirq;

	tegra_gpio_mask_write(tgi, GPIO_MSK_INT_ENB(tgi, gpio), gpio, 0);
}

static void tegra_gpio_irq_unmask(struct irq_data *d)
{
	struct tegra_gpio_bank *bank = irq_data_get_irq_chip_data(d);
	struct tegra_gpio_info *tgi = bank->tgi;
	unsigned int gpio = d->hwirq;

	tegra_gpio_mask_write(tgi, GPIO_MSK_INT_ENB(tgi, gpio), gpio, 1);
}

static int tegra_gpio_irq_set_type(struct irq_data *d, unsigned int type)
{
	unsigned int gpio = d->hwirq, port = GPIO_PORT(gpio), lvl_type;
	struct tegra_gpio_bank *bank = irq_data_get_irq_chip_data(d);
	struct tegra_gpio_info *tgi = bank->tgi;
	unsigned long flags;
	u32 val;
	int ret;

	switch (type & IRQ_TYPE_SENSE_MASK) {
	case IRQ_TYPE_EDGE_RISING:
		lvl_type = GPIO_INT_LVL_EDGE_RISING;
		break;

	case IRQ_TYPE_EDGE_FALLING:
		lvl_type = GPIO_INT_LVL_EDGE_FALLING;
		break;

	case IRQ_TYPE_EDGE_BOTH:
		lvl_type = GPIO_INT_LVL_EDGE_BOTH;
		break;

	case IRQ_TYPE_LEVEL_HIGH:
		lvl_type = GPIO_INT_LVL_LEVEL_HIGH;
		break;

	case IRQ_TYPE_LEVEL_LOW:
		lvl_type = GPIO_INT_LVL_LEVEL_LOW;
		break;

	default:
		return -EINVAL;
	}

	ret = gpiochip_lock_as_irq(&tgi->gc, gpio);
	if (ret) {
		dev_err(tgi->dev,
			"unable to lock Tegra GPIO %u as IRQ\n", gpio);
		return ret;
	}

	spin_lock_irqsave(&bank->lvl_lock[port], flags);

	val = tegra_gpio_readl(tgi, GPIO_INT_LVL(tgi, gpio));
	val &= ~(GPIO_INT_LVL_MASK << GPIO_BIT(gpio));
	val |= lvl_type << GPIO_BIT(gpio);
	tegra_gpio_writel(tgi, val, GPIO_INT_LVL(tgi, gpio));

	spin_unlock_irqrestore(&bank->lvl_lock[port], flags);

	tegra_gpio_mask_write(tgi, GPIO_MSK_OE(tgi, gpio), gpio, 0);
	tegra_gpio_enable(tgi, gpio);

	if (type & (IRQ_TYPE_LEVEL_LOW | IRQ_TYPE_LEVEL_HIGH))
		irq_set_handler_locked(d, handle_level_irq);
	else if (type & (IRQ_TYPE_EDGE_FALLING | IRQ_TYPE_EDGE_RISING))
		irq_set_handler_locked(d, handle_edge_irq);

	return 0;
}

static void tegra_gpio_irq_shutdown(struct irq_data *d)
{
	struct tegra_gpio_bank *bank = irq_data_get_irq_chip_data(d);
	struct tegra_gpio_info *tgi = bank->tgi;
	unsigned int gpio = d->hwirq;

	gpiochip_unlock_as_irq(&tgi->gc, gpio);
}

static void tegra_gpio_irq_handler(struct irq_desc *desc)
{
<<<<<<< HEAD
	int port;
	int pin;
	bool unmasked = false;
	int gpio;
=======
	unsigned int unmasked = 0, port, pin, gpio;
>>>>>>> f3bfa064
	u32 lvl;
	unsigned long sta;
	struct irq_chip *chip = irq_desc_get_chip(desc);
	struct tegra_gpio_bank *bank = irq_desc_get_handler_data(desc);
	struct tegra_gpio_info *tgi = bank->tgi;

	chained_irq_enter(chip, desc);

	for (port = 0; port < 4; port++) {
		gpio = tegra_gpio_compose(bank->bank, port, 0);
		sta = tegra_gpio_readl(tgi, GPIO_INT_STA(tgi, gpio)) &
			tegra_gpio_readl(tgi, GPIO_INT_ENB(tgi, gpio));
		lvl = tegra_gpio_readl(tgi, GPIO_INT_LVL(tgi, gpio));

		for_each_set_bit(pin, &sta, 8) {
			tegra_gpio_writel(tgi, 1 << pin,
					  GPIO_INT_CLR(tgi, gpio));

			/* if gpio is edge triggered, clear condition
			 * before executing the handler so that we don't
			 * miss edges
			 */
			if (!unmasked && lvl & (0x100 << pin)) {
				unmasked = true;
				chained_irq_exit(chip, desc);
			}

			generic_handle_irq(irq_find_mapping(tgi->irq_domain,
							    gpio + pin));
		}
	}

	if (!unmasked)
		chained_irq_exit(chip, desc);

}

#ifdef CONFIG_PM_SLEEP
static int tegra_gpio_resume(struct device *dev)
{
	struct platform_device *pdev = to_platform_device(dev);
	struct tegra_gpio_info *tgi = platform_get_drvdata(pdev);
	unsigned long flags;
	unsigned int b, p;

	local_irq_save(flags);

	for (b = 0; b < tgi->bank_count; b++) {
		struct tegra_gpio_bank *bank = &tgi->bank_info[b];

		for (p = 0; p < ARRAY_SIZE(bank->oe); p++) {
			unsigned int gpio = (b << 5) | (p << 3);

			tegra_gpio_writel(tgi, bank->cnf[p],
					  GPIO_CNF(tgi, gpio));

			if (tgi->soc->debounce_supported) {
				tegra_gpio_writel(tgi, bank->dbc_cnt[p],
						  GPIO_DBC_CNT(tgi, gpio));
				tegra_gpio_writel(tgi, bank->dbc_enb[p],
						  GPIO_MSK_DBC_EN(tgi, gpio));
			}

			tegra_gpio_writel(tgi, bank->out[p],
					  GPIO_OUT(tgi, gpio));
			tegra_gpio_writel(tgi, bank->oe[p],
					  GPIO_OE(tgi, gpio));
			tegra_gpio_writel(tgi, bank->int_lvl[p],
					  GPIO_INT_LVL(tgi, gpio));
			tegra_gpio_writel(tgi, bank->int_enb[p],
					  GPIO_INT_ENB(tgi, gpio));
		}
	}

	local_irq_restore(flags);
	return 0;
}

static int tegra_gpio_suspend(struct device *dev)
{
	struct platform_device *pdev = to_platform_device(dev);
	struct tegra_gpio_info *tgi = platform_get_drvdata(pdev);
	unsigned long flags;
	unsigned int b, p;

	local_irq_save(flags);
	for (b = 0; b < tgi->bank_count; b++) {
		struct tegra_gpio_bank *bank = &tgi->bank_info[b];

		for (p = 0; p < ARRAY_SIZE(bank->oe); p++) {
			unsigned int gpio = (b << 5) | (p << 3);

			bank->cnf[p] = tegra_gpio_readl(tgi,
							GPIO_CNF(tgi, gpio));
			bank->out[p] = tegra_gpio_readl(tgi,
							GPIO_OUT(tgi, gpio));
			bank->oe[p] = tegra_gpio_readl(tgi,
						       GPIO_OE(tgi, gpio));
			if (tgi->soc->debounce_supported) {
				bank->dbc_enb[p] = tegra_gpio_readl(tgi,
						GPIO_MSK_DBC_EN(tgi, gpio));
				bank->dbc_enb[p] = (bank->dbc_enb[p] << 8) |
							bank->dbc_enb[p];
			}

			bank->int_enb[p] = tegra_gpio_readl(tgi,
						GPIO_INT_ENB(tgi, gpio));
			bank->int_lvl[p] = tegra_gpio_readl(tgi,
						GPIO_INT_LVL(tgi, gpio));

			/* Enable gpio irq for wake up source */
			tegra_gpio_writel(tgi, bank->wake_enb[p],
					  GPIO_INT_ENB(tgi, gpio));
		}
	}
	local_irq_restore(flags);
	return 0;
}

static int tegra_gpio_irq_set_wake(struct irq_data *d, unsigned int enable)
{
	struct tegra_gpio_bank *bank = irq_data_get_irq_chip_data(d);
	unsigned int gpio = d->hwirq;
	u32 port, bit, mask;

	port = GPIO_PORT(gpio);
	bit = GPIO_BIT(gpio);
	mask = BIT(bit);

	if (enable)
		bank->wake_enb[port] |= mask;
	else
		bank->wake_enb[port] &= ~mask;

	return irq_set_irq_wake(bank->irq, enable);
}
#endif

#ifdef	CONFIG_DEBUG_FS

#include <linux/debugfs.h>
#include <linux/seq_file.h>

static int dbg_gpio_show(struct seq_file *s, void *unused)
{
	struct tegra_gpio_info *tgi = s->private;
	unsigned int i, j;

	for (i = 0; i < tgi->bank_count; i++) {
		for (j = 0; j < 4; j++) {
			unsigned int gpio = tegra_gpio_compose(i, j, 0);

			seq_printf(s,
				"%u:%u %02x %02x %02x %02x %02x %02x %06x\n",
				i, j,
				tegra_gpio_readl(tgi, GPIO_CNF(tgi, gpio)),
				tegra_gpio_readl(tgi, GPIO_OE(tgi, gpio)),
				tegra_gpio_readl(tgi, GPIO_OUT(tgi, gpio)),
				tegra_gpio_readl(tgi, GPIO_IN(tgi, gpio)),
				tegra_gpio_readl(tgi, GPIO_INT_STA(tgi, gpio)),
				tegra_gpio_readl(tgi, GPIO_INT_ENB(tgi, gpio)),
				tegra_gpio_readl(tgi, GPIO_INT_LVL(tgi, gpio)));
		}
	}
	return 0;
}

static int dbg_gpio_open(struct inode *inode, struct file *file)
{
	return single_open(file, dbg_gpio_show, inode->i_private);
}

static const struct file_operations debug_fops = {
	.open		= dbg_gpio_open,
	.read		= seq_read,
	.llseek		= seq_lseek,
	.release	= single_release,
};

static void tegra_gpio_debuginit(struct tegra_gpio_info *tgi)
{
	(void) debugfs_create_file("tegra_gpio", 0444,
					NULL, tgi, &debug_fops);
}

#else

static inline void tegra_gpio_debuginit(struct tegra_gpio_info *tgi)
{
}

#endif

static const struct dev_pm_ops tegra_gpio_pm_ops = {
	SET_SYSTEM_SLEEP_PM_OPS(tegra_gpio_suspend, tegra_gpio_resume)
};

/*
 * This lock class tells lockdep that GPIO irqs are in a different category
 * than their parents, so it won't report false recursion.
 */
static struct lock_class_key gpio_lock_class;

static int tegra_gpio_probe(struct platform_device *pdev)
{
	struct tegra_gpio_info *tgi;
	struct resource *res;
	struct tegra_gpio_bank *bank;
	unsigned int gpio, i, j;
	int ret;

	tgi = devm_kzalloc(&pdev->dev, sizeof(*tgi), GFP_KERNEL);
	if (!tgi)
		return -ENODEV;

	tgi->soc = of_device_get_match_data(&pdev->dev);
	tgi->dev = &pdev->dev;

	ret = platform_irq_count(pdev);
	if (ret < 0)
		return ret;

	tgi->bank_count = ret;

	if (!tgi->bank_count) {
		dev_err(&pdev->dev, "Missing IRQ resource\n");
		return -ENODEV;
	}

	tgi->gc.label			= "tegra-gpio";
	tgi->gc.request			= tegra_gpio_request;
	tgi->gc.free			= tegra_gpio_free;
	tgi->gc.direction_input		= tegra_gpio_direction_input;
	tgi->gc.get			= tegra_gpio_get;
	tgi->gc.direction_output	= tegra_gpio_direction_output;
	tgi->gc.set			= tegra_gpio_set;
	tgi->gc.get_direction		= tegra_gpio_get_direction;
	tgi->gc.to_irq			= tegra_gpio_to_irq;
	tgi->gc.base			= 0;
	tgi->gc.ngpio			= tgi->bank_count * 32;
	tgi->gc.parent			= &pdev->dev;
	tgi->gc.of_node			= pdev->dev.of_node;

	tgi->ic.name			= "GPIO";
	tgi->ic.irq_ack			= tegra_gpio_irq_ack;
	tgi->ic.irq_mask		= tegra_gpio_irq_mask;
	tgi->ic.irq_unmask		= tegra_gpio_irq_unmask;
	tgi->ic.irq_set_type		= tegra_gpio_irq_set_type;
	tgi->ic.irq_shutdown		= tegra_gpio_irq_shutdown;
#ifdef CONFIG_PM_SLEEP
	tgi->ic.irq_set_wake		= tegra_gpio_irq_set_wake;
#endif

	platform_set_drvdata(pdev, tgi);

	if (tgi->soc->debounce_supported)
		tgi->gc.set_config = tegra_gpio_set_config;

	tgi->bank_info = devm_kcalloc(&pdev->dev, tgi->bank_count,
				      sizeof(*tgi->bank_info), GFP_KERNEL);
	if (!tgi->bank_info)
		return -ENOMEM;

	tgi->irq_domain = irq_domain_add_linear(pdev->dev.of_node,
						tgi->gc.ngpio,
						&irq_domain_simple_ops, NULL);
	if (!tgi->irq_domain)
		return -ENODEV;

	for (i = 0; i < tgi->bank_count; i++) {
		ret = platform_get_irq(pdev, i);
		if (ret < 0) {
			dev_err(&pdev->dev, "Missing IRQ resource: %d\n", ret);
			return ret;
		}

		bank = &tgi->bank_info[i];
		bank->bank = i;
		bank->irq = ret;
		bank->tgi = tgi;
	}

	res = platform_get_resource(pdev, IORESOURCE_MEM, 0);
	tgi->regs = devm_ioremap_resource(&pdev->dev, res);
	if (IS_ERR(tgi->regs))
		return PTR_ERR(tgi->regs);

	for (i = 0; i < tgi->bank_count; i++) {
		for (j = 0; j < 4; j++) {
			int gpio = tegra_gpio_compose(i, j, 0);

			tegra_gpio_writel(tgi, 0x00, GPIO_INT_ENB(tgi, gpio));
		}
	}

	ret = devm_gpiochip_add_data(&pdev->dev, &tgi->gc, tgi);
	if (ret < 0) {
		irq_domain_remove(tgi->irq_domain);
		return ret;
	}

	for (gpio = 0; gpio < tgi->gc.ngpio; gpio++) {
		int irq = irq_create_mapping(tgi->irq_domain, gpio);
		/* No validity check; all Tegra GPIOs are valid IRQs */

		bank = &tgi->bank_info[GPIO_BANK(gpio)];

		irq_set_lockdep_class(irq, &gpio_lock_class);
		irq_set_chip_data(irq, bank);
		irq_set_chip_and_handler(irq, &tgi->ic, handle_simple_irq);
	}

	for (i = 0; i < tgi->bank_count; i++) {
		bank = &tgi->bank_info[i];

		irq_set_chained_handler_and_data(bank->irq,
						 tegra_gpio_irq_handler, bank);

		for (j = 0; j < 4; j++) {
			spin_lock_init(&bank->lvl_lock[j]);
			spin_lock_init(&bank->dbc_lock[j]);
		}
	}

	tegra_gpio_debuginit(tgi);

	return 0;
}

static const struct tegra_gpio_soc_config tegra20_gpio_config = {
	.bank_stride = 0x80,
	.upper_offset = 0x800,
};

static const struct tegra_gpio_soc_config tegra30_gpio_config = {
	.bank_stride = 0x100,
	.upper_offset = 0x80,
};

static const struct tegra_gpio_soc_config tegra210_gpio_config = {
	.debounce_supported = true,
	.bank_stride = 0x100,
	.upper_offset = 0x80,
};

static const struct of_device_id tegra_gpio_of_match[] = {
	{ .compatible = "nvidia,tegra210-gpio", .data = &tegra210_gpio_config },
	{ .compatible = "nvidia,tegra30-gpio", .data = &tegra30_gpio_config },
	{ .compatible = "nvidia,tegra20-gpio", .data = &tegra20_gpio_config },
	{ },
};

static struct platform_driver tegra_gpio_driver = {
	.driver		= {
		.name	= "tegra-gpio",
		.pm	= &tegra_gpio_pm_ops,
		.of_match_table = tegra_gpio_of_match,
	},
	.probe		= tegra_gpio_probe,
};

static int __init tegra_gpio_init(void)
{
	return platform_driver_register(&tegra_gpio_driver);
}
postcore_initcall(tegra_gpio_init);<|MERGE_RESOLUTION|>--- conflicted
+++ resolved
@@ -361,14 +361,8 @@
 
 static void tegra_gpio_irq_handler(struct irq_desc *desc)
 {
-<<<<<<< HEAD
-	int port;
-	int pin;
 	bool unmasked = false;
-	int gpio;
-=======
-	unsigned int unmasked = 0, port, pin, gpio;
->>>>>>> f3bfa064
+	unsigned int port, pin, gpio;
 	u32 lvl;
 	unsigned long sta;
 	struct irq_chip *chip = irq_desc_get_chip(desc);
