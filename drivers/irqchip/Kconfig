--- conflicted
+++ resolved
@@ -345,7 +345,6 @@
 
 endmenu
 
-<<<<<<< HEAD
 config RISCV_INTC
 	def_bool y if RISCV
 	#bool "RISC-V Interrupt Controller"
@@ -357,7 +356,7 @@
 	   timer interrupts, software interrupts, and hardware interrupts.
 	   Without a local interrupt controller the system will be unable to
 	   handle any interrupts, including those passed via the PLIC.
-=======
+
 config RISCV_PLIC
 	bool "Platform-Level Interrupt Controller"
 	depends on RISCV
@@ -368,6 +367,5 @@
 	   each core's local interrupt controller.  Aside from timer and
 	   software interrupts, all other interrupt sources (MSI, GPIO, etc)
 	   are subordinate to the PLIC.
->>>>>>> b737eb3f
 
 	   If you don't know what to do here, say Y.