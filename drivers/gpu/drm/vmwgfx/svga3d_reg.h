/**********************************************************
 * Copyright 1998-2009 VMware, Inc.  All rights reserved.
 *
 * Permission is hereby granted, free of charge, to any person
 * obtaining a copy of this software and associated documentation
 * files (the "Software"), to deal in the Software without
 * restriction, including without limitation the rights to use, copy,
 * modify, merge, publish, distribute, sublicense, and/or sell copies
 * of the Software, and to permit persons to whom the Software is
 * furnished to do so, subject to the following conditions:
 *
 * The above copyright notice and this permission notice shall be
 * included in all copies or substantial portions of the Software.
 *
 * THE SOFTWARE IS PROVIDED "AS IS", WITHOUT WARRANTY OF ANY KIND,
 * EXPRESS OR IMPLIED, INCLUDING BUT NOT LIMITED TO THE WARRANTIES OF
 * MERCHANTABILITY, FITNESS FOR A PARTICULAR PURPOSE AND
 * NONINFRINGEMENT. IN NO EVENT SHALL THE AUTHORS OR COPYRIGHT HOLDERS
 * BE LIABLE FOR ANY CLAIM, DAMAGES OR OTHER LIABILITY, WHETHER IN AN
 * ACTION OF CONTRACT, TORT OR OTHERWISE, ARISING FROM, OUT OF OR IN
 * CONNECTION WITH THE SOFTWARE OR THE USE OR OTHER DEALINGS IN THE
 * SOFTWARE.
 *
 **********************************************************/

/*
 * svga3d_reg.h --
 *
 *       SVGA 3D hardware definitions
 */

#ifndef _SVGA3D_REG_H_
#define _SVGA3D_REG_H_

#include "svga_reg.h"

typedef uint32 PPN;
typedef __le64 PPN64;

/*
 * 3D Hardware Version
 *
 *   The hardware version is stored in the SVGA_FIFO_3D_HWVERSION fifo
 *   register.   Is set by the host and read by the guest.  This lets
 *   us make new guest drivers which are backwards-compatible with old
 *   SVGA hardware revisions.  It does not let us support old guest
 *   drivers.  Good enough for now.
 *
 */

#define SVGA3D_MAKE_HWVERSION(major, minor)      (((major) << 16) | ((minor) & 0xFF))
#define SVGA3D_MAJOR_HWVERSION(version)          ((version) >> 16)
#define SVGA3D_MINOR_HWVERSION(version)          ((version) & 0xFF)

typedef enum {
   SVGA3D_HWVERSION_WS5_RC1   = SVGA3D_MAKE_HWVERSION(0, 1),
   SVGA3D_HWVERSION_WS5_RC2   = SVGA3D_MAKE_HWVERSION(0, 2),
   SVGA3D_HWVERSION_WS51_RC1  = SVGA3D_MAKE_HWVERSION(0, 3),
   SVGA3D_HWVERSION_WS6_B1    = SVGA3D_MAKE_HWVERSION(1, 1),
   SVGA3D_HWVERSION_FUSION_11 = SVGA3D_MAKE_HWVERSION(1, 4),
   SVGA3D_HWVERSION_WS65_B1   = SVGA3D_MAKE_HWVERSION(2, 0),
   SVGA3D_HWVERSION_WS8_B1    = SVGA3D_MAKE_HWVERSION(2, 1),
   SVGA3D_HWVERSION_CURRENT   = SVGA3D_HWVERSION_WS8_B1,
} SVGA3dHardwareVersion;

/*
 * Generic Types
 */

typedef uint32 SVGA3dBool; /* 32-bit Bool definition */
#define SVGA3D_NUM_CLIPPLANES                   6
#define SVGA3D_MAX_SIMULTANEOUS_RENDER_TARGETS  8
#define SVGA3D_MAX_CONTEXT_IDS                  256
#define SVGA3D_MAX_SURFACE_IDS                  (32 * 1024)

#define SVGA3D_NUM_TEXTURE_UNITS                32
#define SVGA3D_NUM_LIGHTS                       8

/*
 * Surface formats.
 *
 * If you modify this list, be sure to keep GLUtil.c in sync. It
 * includes the internal format definition of each surface in
 * GLUtil_ConvertSurfaceFormat, and it contains a table of
 * human-readable names in GLUtil_GetFormatName.
 */

typedef enum SVGA3dSurfaceFormat {
   SVGA3D_FORMAT_MIN                   = 0,
   SVGA3D_FORMAT_INVALID               = 0,

   SVGA3D_X8R8G8B8                     = 1,
   SVGA3D_A8R8G8B8                     = 2,

   SVGA3D_R5G6B5                       = 3,
   SVGA3D_X1R5G5B5                     = 4,
   SVGA3D_A1R5G5B5                     = 5,
   SVGA3D_A4R4G4B4                     = 6,

   SVGA3D_Z_D32                        = 7,
   SVGA3D_Z_D16                        = 8,
   SVGA3D_Z_D24S8                      = 9,
   SVGA3D_Z_D15S1                      = 10,

   SVGA3D_LUMINANCE8                   = 11,
   SVGA3D_LUMINANCE4_ALPHA4            = 12,
   SVGA3D_LUMINANCE16                  = 13,
   SVGA3D_LUMINANCE8_ALPHA8            = 14,

   SVGA3D_DXT1                         = 15,
   SVGA3D_DXT2                         = 16,
   SVGA3D_DXT3                         = 17,
   SVGA3D_DXT4                         = 18,
   SVGA3D_DXT5                         = 19,

   SVGA3D_BUMPU8V8                     = 20,
   SVGA3D_BUMPL6V5U5                   = 21,
   SVGA3D_BUMPX8L8V8U8                 = 22,
   SVGA3D_BUMPL8V8U8                   = 23,

   SVGA3D_ARGB_S10E5                   = 24,   /* 16-bit floating-point ARGB */
   SVGA3D_ARGB_S23E8                   = 25,   /* 32-bit floating-point ARGB */

   SVGA3D_A2R10G10B10                  = 26,

   /* signed formats */
   SVGA3D_V8U8                         = 27,
   SVGA3D_Q8W8V8U8                     = 28,
   SVGA3D_CxV8U8                       = 29,

   /* mixed formats */
   SVGA3D_X8L8V8U8                     = 30,
   SVGA3D_A2W10V10U10                  = 31,

   SVGA3D_ALPHA8                       = 32,

   /* Single- and dual-component floating point formats */
   SVGA3D_R_S10E5                      = 33,
   SVGA3D_R_S23E8                      = 34,
   SVGA3D_RG_S10E5                     = 35,
   SVGA3D_RG_S23E8                     = 36,

   SVGA3D_BUFFER                       = 37,

   SVGA3D_Z_D24X8                      = 38,

   SVGA3D_V16U16                       = 39,

   SVGA3D_G16R16                       = 40,
   SVGA3D_A16B16G16R16                 = 41,

   /* Packed Video formats */
   SVGA3D_UYVY                         = 42,
   SVGA3D_YUY2                         = 43,

   /* Planar video formats */
   SVGA3D_NV12                         = 44,

   /* Video format with alpha */
   SVGA3D_AYUV                         = 45,

   SVGA3D_R32G32B32A32_TYPELESS        = 46,
   SVGA3D_R32G32B32A32_FLOAT           = 25,
   SVGA3D_R32G32B32A32_UINT            = 47,
   SVGA3D_R32G32B32A32_SINT            = 48,
   SVGA3D_R32G32B32_TYPELESS           = 49,
   SVGA3D_R32G32B32_FLOAT              = 50,
   SVGA3D_R32G32B32_UINT               = 51,
   SVGA3D_R32G32B32_SINT               = 52,
   SVGA3D_R16G16B16A16_TYPELESS        = 53,
   SVGA3D_R16G16B16A16_FLOAT           = 24,
   SVGA3D_R16G16B16A16_UNORM           = 41,
   SVGA3D_R16G16B16A16_UINT            = 54,
   SVGA3D_R16G16B16A16_SNORM           = 55,
   SVGA3D_R16G16B16A16_SINT            = 56,
   SVGA3D_R32G32_TYPELESS              = 57,
   SVGA3D_R32G32_FLOAT                 = 36,
   SVGA3D_R32G32_UINT                  = 58,
   SVGA3D_R32G32_SINT                  = 59,
   SVGA3D_R32G8X24_TYPELESS            = 60,
   SVGA3D_D32_FLOAT_S8X24_UINT         = 61,
   SVGA3D_R32_FLOAT_X8X24_TYPELESS     = 62,
   SVGA3D_X32_TYPELESS_G8X24_UINT      = 63,
   SVGA3D_R10G10B10A2_TYPELESS         = 64,
   SVGA3D_R10G10B10A2_UNORM            = 26,
   SVGA3D_R10G10B10A2_UINT             = 65,
   SVGA3D_R11G11B10_FLOAT              = 66,
   SVGA3D_R8G8B8A8_TYPELESS            = 67,
   SVGA3D_R8G8B8A8_UNORM               = 68,
   SVGA3D_R8G8B8A8_UNORM_SRGB          = 69,
   SVGA3D_R8G8B8A8_UINT                = 70,
   SVGA3D_R8G8B8A8_SNORM               = 28,
   SVGA3D_R8G8B8A8_SINT                = 71,
   SVGA3D_R16G16_TYPELESS              = 72,
   SVGA3D_R16G16_FLOAT                 = 35,
   SVGA3D_R16G16_UNORM                 = 40,
   SVGA3D_R16G16_UINT                  = 73,
   SVGA3D_R16G16_SNORM                 = 39,
   SVGA3D_R16G16_SINT                  = 74,
   SVGA3D_R32_TYPELESS                 = 75,
   SVGA3D_D32_FLOAT                    = 76,
   SVGA3D_R32_FLOAT                    = 34,
   SVGA3D_R32_UINT                     = 77,
   SVGA3D_R32_SINT                     = 78,
   SVGA3D_R24G8_TYPELESS               = 79,
   SVGA3D_D24_UNORM_S8_UINT            = 80,
   SVGA3D_R24_UNORM_X8_TYPELESS        = 81,
   SVGA3D_X24_TYPELESS_G8_UINT         = 82,
   SVGA3D_R8G8_TYPELESS                = 83,
   SVGA3D_R8G8_UNORM                   = 84,
   SVGA3D_R8G8_UINT                    = 85,
   SVGA3D_R8G8_SNORM                   = 27,
   SVGA3D_R8G8_SINT                    = 86,
   SVGA3D_R16_TYPELESS                 = 87,
   SVGA3D_R16_FLOAT                    = 33,
   SVGA3D_D16_UNORM                    = 8,
   SVGA3D_R16_UNORM                    = 88,
   SVGA3D_R16_UINT                     = 89,
   SVGA3D_R16_SNORM                    = 90,
   SVGA3D_R16_SINT                     = 91,
   SVGA3D_R8_TYPELESS                  = 92,
   SVGA3D_R8_UNORM                     = 93,
   SVGA3D_R8_UINT                      = 94,
   SVGA3D_R8_SNORM                     = 95,
   SVGA3D_R8_SINT                      = 96,
   SVGA3D_A8_UNORM                     = 32,
   SVGA3D_R1_UNORM                     = 97,
   SVGA3D_R9G9B9E5_SHAREDEXP           = 98,
   SVGA3D_R8G8_B8G8_UNORM              = 99,
   SVGA3D_G8R8_G8B8_UNORM              = 100,
   SVGA3D_BC1_TYPELESS                 = 101,
   SVGA3D_BC1_UNORM                    = 15,
   SVGA3D_BC1_UNORM_SRGB               = 102,
   SVGA3D_BC2_TYPELESS                 = 103,
   SVGA3D_BC2_UNORM                    = 17,
   SVGA3D_BC2_UNORM_SRGB               = 104,
   SVGA3D_BC3_TYPELESS                 = 105,
   SVGA3D_BC3_UNORM                    = 19,
   SVGA3D_BC3_UNORM_SRGB               = 106,
   SVGA3D_BC4_TYPELESS                 = 107,
   SVGA3D_BC4_UNORM                    = 108,
   SVGA3D_BC4_SNORM                    = 109,
   SVGA3D_BC5_TYPELESS                 = 110,
   SVGA3D_BC5_UNORM                    = 111,
   SVGA3D_BC5_SNORM                    = 112,
   SVGA3D_B5G6R5_UNORM                 = 3,
   SVGA3D_B5G5R5A1_UNORM               = 5,
   SVGA3D_B8G8R8A8_UNORM               = 2,
   SVGA3D_B8G8R8X8_UNORM               = 1,
   SVGA3D_R10G10B10_XR_BIAS_A2_UNORM   = 113,
   SVGA3D_B8G8R8A8_TYPELESS            = 114,
   SVGA3D_B8G8R8A8_UNORM_SRGB          = 115,
   SVGA3D_B8G8R8X8_TYPELESS            = 116,
   SVGA3D_B8G8R8X8_UNORM_SRGB          = 117,

   /* Advanced D3D9 depth formats. */
   SVGA3D_Z_DF16                       = 118,
   SVGA3D_Z_DF24                       = 119,
   SVGA3D_Z_D24S8_INT                  = 120,

   /* Planar video formats. */
   SVGA3D_YV12                         = 121,

   /* Shader constant formats. */
   SVGA3D_SURFACE_SHADERCONST_FLOAT    = 122,
   SVGA3D_SURFACE_SHADERCONST_INT      = 123,
   SVGA3D_SURFACE_SHADERCONST_BOOL     = 124,

   SVGA3D_FORMAT_MAX                   = 125,
} SVGA3dSurfaceFormat;

typedef uint32 SVGA3dColor; /* a, r, g, b */

/*
 * These match the D3DFORMAT_OP definitions used by Direct3D. We need
 * them so that we can query the host for what the supported surface
 * operations are (when we're using the D3D backend, in particular),
 * and so we can send those operations to the guest.
 */
typedef enum {
   SVGA3DFORMAT_OP_TEXTURE                               = 0x00000001,
   SVGA3DFORMAT_OP_VOLUMETEXTURE                         = 0x00000002,
   SVGA3DFORMAT_OP_CUBETEXTURE                           = 0x00000004,
   SVGA3DFORMAT_OP_OFFSCREEN_RENDERTARGET                = 0x00000008,
   SVGA3DFORMAT_OP_SAME_FORMAT_RENDERTARGET              = 0x00000010,
   SVGA3DFORMAT_OP_ZSTENCIL                              = 0x00000040,
   SVGA3DFORMAT_OP_ZSTENCIL_WITH_ARBITRARY_COLOR_DEPTH   = 0x00000080,

/*
 * This format can be used as a render target if the current display mode
 * is the same depth if the alpha channel is ignored. e.g. if the device
 * can render to A8R8G8B8 when the display mode is X8R8G8B8, then the
 * format op list entry for A8R8G8B8 should have this cap.
 */
   SVGA3DFORMAT_OP_SAME_FORMAT_UP_TO_ALPHA_RENDERTARGET  = 0x00000100,

/*
 * This format contains DirectDraw support (including Flip).  This flag
 * should not to be set on alpha formats.
 */
   SVGA3DFORMAT_OP_DISPLAYMODE                           = 0x00000400,

/*
 * The rasterizer can support some level of Direct3D support in this format
 * and implies that the driver can create a Context in this mode (for some
 * render target format).  When this flag is set, the SVGA3DFORMAT_OP_DISPLAYMODE
 * flag must also be set.
 */
   SVGA3DFORMAT_OP_3DACCELERATION                        = 0x00000800,

/*
 * This is set for a private format when the driver has put the bpp in
 * the structure.
 */
   SVGA3DFORMAT_OP_PIXELSIZE                             = 0x00001000,

/*
 * Indicates that this format can be converted to any RGB format for which
 * SVGA3DFORMAT_OP_MEMBEROFGROUP_ARGB is specified
 */
   SVGA3DFORMAT_OP_CONVERT_TO_ARGB                       = 0x00002000,

/*
 * Indicates that this format can be used to create offscreen plain surfaces.
 */
   SVGA3DFORMAT_OP_OFFSCREENPLAIN                        = 0x00004000,

/*
 * Indicated that this format can be read as an SRGB texture (meaning that the
 * sampler will linearize the looked up data)
 */
   SVGA3DFORMAT_OP_SRGBREAD                              = 0x00008000,

/*
 * Indicates that this format can be used in the bumpmap instructions
 */
   SVGA3DFORMAT_OP_BUMPMAP                               = 0x00010000,

/*
 * Indicates that this format can be sampled by the displacement map sampler
 */
   SVGA3DFORMAT_OP_DMAP                                  = 0x00020000,

/*
 * Indicates that this format cannot be used with texture filtering
 */
   SVGA3DFORMAT_OP_NOFILTER                              = 0x00040000,

/*
 * Indicates that format conversions are supported to this RGB format if
 * SVGA3DFORMAT_OP_CONVERT_TO_ARGB is specified in the source format.
 */
   SVGA3DFORMAT_OP_MEMBEROFGROUP_ARGB                    = 0x00080000,

/*
 * Indicated that this format can be written as an SRGB target (meaning that the
 * pixel pipe will DE-linearize data on output to format)
 */
   SVGA3DFORMAT_OP_SRGBWRITE                             = 0x00100000,

/*
 * Indicates that this format cannot be used with alpha blending
 */
   SVGA3DFORMAT_OP_NOALPHABLEND                          = 0x00200000,

/*
 * Indicates that the device can auto-generated sublevels for resources
 * of this format
 */
   SVGA3DFORMAT_OP_AUTOGENMIPMAP                         = 0x00400000,

/*
 * Indicates that this format can be used by vertex texture sampler
 */
   SVGA3DFORMAT_OP_VERTEXTEXTURE                         = 0x00800000,

/*
 * Indicates that this format supports neither texture coordinate wrap
 * modes, nor mipmapping
 */
   SVGA3DFORMAT_OP_NOTEXCOORDWRAPNORMIP                  = 0x01000000
} SVGA3dFormatOp;

/*
 * This structure is a conversion of SVGA3DFORMAT_OP_*.
 * Entries must be located at the same position.
 */
typedef union {
   uint32 value;
   struct {
      uint32 texture : 1;
      uint32 volumeTexture : 1;
      uint32 cubeTexture : 1;
      uint32 offscreenRenderTarget : 1;
      uint32 sameFormatRenderTarget : 1;
      uint32 unknown1 : 1;
      uint32 zStencil : 1;
      uint32 zStencilArbitraryDepth : 1;
      uint32 sameFormatUpToAlpha : 1;
      uint32 unknown2 : 1;
      uint32 displayMode : 1;
      uint32 acceleration3d : 1;
      uint32 pixelSize : 1;
      uint32 convertToARGB : 1;
      uint32 offscreenPlain : 1;
      uint32 sRGBRead : 1;
      uint32 bumpMap : 1;
      uint32 dmap : 1;
      uint32 noFilter : 1;
      uint32 memberOfGroupARGB : 1;
      uint32 sRGBWrite : 1;
      uint32 noAlphaBlend : 1;
      uint32 autoGenMipMap : 1;
      uint32 vertexTexture : 1;
      uint32 noTexCoordWrapNorMip : 1;
   };
} SVGA3dSurfaceFormatCaps;

/*
 * SVGA_3D_CMD_SETRENDERSTATE Types.  All value types
 * must fit in a uint32.
 */

typedef enum {
   SVGA3D_RS_INVALID                   = 0,
   SVGA3D_RS_ZENABLE                   = 1,     /* SVGA3dBool */
   SVGA3D_RS_ZWRITEENABLE              = 2,     /* SVGA3dBool */
   SVGA3D_RS_ALPHATESTENABLE           = 3,     /* SVGA3dBool */
   SVGA3D_RS_DITHERENABLE              = 4,     /* SVGA3dBool */
   SVGA3D_RS_BLENDENABLE               = 5,     /* SVGA3dBool */
   SVGA3D_RS_FOGENABLE                 = 6,     /* SVGA3dBool */
   SVGA3D_RS_SPECULARENABLE            = 7,     /* SVGA3dBool */
   SVGA3D_RS_STENCILENABLE             = 8,     /* SVGA3dBool */
   SVGA3D_RS_LIGHTINGENABLE            = 9,     /* SVGA3dBool */
   SVGA3D_RS_NORMALIZENORMALS          = 10,    /* SVGA3dBool */
   SVGA3D_RS_POINTSPRITEENABLE         = 11,    /* SVGA3dBool */
   SVGA3D_RS_POINTSCALEENABLE          = 12,    /* SVGA3dBool */
   SVGA3D_RS_STENCILREF                = 13,    /* uint32 */
   SVGA3D_RS_STENCILMASK               = 14,    /* uint32 */
   SVGA3D_RS_STENCILWRITEMASK          = 15,    /* uint32 */
   SVGA3D_RS_FOGSTART                  = 16,    /* float */
   SVGA3D_RS_FOGEND                    = 17,    /* float */
   SVGA3D_RS_FOGDENSITY                = 18,    /* float */
   SVGA3D_RS_POINTSIZE                 = 19,    /* float */
   SVGA3D_RS_POINTSIZEMIN              = 20,    /* float */
   SVGA3D_RS_POINTSIZEMAX              = 21,    /* float */
   SVGA3D_RS_POINTSCALE_A              = 22,    /* float */
   SVGA3D_RS_POINTSCALE_B              = 23,    /* float */
   SVGA3D_RS_POINTSCALE_C              = 24,    /* float */
   SVGA3D_RS_FOGCOLOR                  = 25,    /* SVGA3dColor */
   SVGA3D_RS_AMBIENT                   = 26,    /* SVGA3dColor */
   SVGA3D_RS_CLIPPLANEENABLE           = 27,    /* SVGA3dClipPlanes */
   SVGA3D_RS_FOGMODE                   = 28,    /* SVGA3dFogMode */
   SVGA3D_RS_FILLMODE                  = 29,    /* SVGA3dFillMode */
   SVGA3D_RS_SHADEMODE                 = 30,    /* SVGA3dShadeMode */
   SVGA3D_RS_LINEPATTERN               = 31,    /* SVGA3dLinePattern */
   SVGA3D_RS_SRCBLEND                  = 32,    /* SVGA3dBlendOp */
   SVGA3D_RS_DSTBLEND                  = 33,    /* SVGA3dBlendOp */
   SVGA3D_RS_BLENDEQUATION             = 34,    /* SVGA3dBlendEquation */
   SVGA3D_RS_CULLMODE                  = 35,    /* SVGA3dFace */
   SVGA3D_RS_ZFUNC                     = 36,    /* SVGA3dCmpFunc */
   SVGA3D_RS_ALPHAFUNC                 = 37,    /* SVGA3dCmpFunc */
   SVGA3D_RS_STENCILFUNC               = 38,    /* SVGA3dCmpFunc */
   SVGA3D_RS_STENCILFAIL               = 39,    /* SVGA3dStencilOp */
   SVGA3D_RS_STENCILZFAIL              = 40,    /* SVGA3dStencilOp */
   SVGA3D_RS_STENCILPASS               = 41,    /* SVGA3dStencilOp */
   SVGA3D_RS_ALPHAREF                  = 42,    /* float (0.0 .. 1.0) */
   SVGA3D_RS_FRONTWINDING              = 43,    /* SVGA3dFrontWinding */
   SVGA3D_RS_COORDINATETYPE            = 44,    /* SVGA3dCoordinateType */
   SVGA3D_RS_ZBIAS                     = 45,    /* float */
   SVGA3D_RS_RANGEFOGENABLE            = 46,    /* SVGA3dBool */
   SVGA3D_RS_COLORWRITEENABLE          = 47,    /* SVGA3dColorMask */
   SVGA3D_RS_VERTEXMATERIALENABLE      = 48,    /* SVGA3dBool */
   SVGA3D_RS_DIFFUSEMATERIALSOURCE     = 49,    /* SVGA3dVertexMaterial */
   SVGA3D_RS_SPECULARMATERIALSOURCE    = 50,    /* SVGA3dVertexMaterial */
   SVGA3D_RS_AMBIENTMATERIALSOURCE     = 51,    /* SVGA3dVertexMaterial */
   SVGA3D_RS_EMISSIVEMATERIALSOURCE    = 52,    /* SVGA3dVertexMaterial */
   SVGA3D_RS_TEXTUREFACTOR             = 53,    /* SVGA3dColor */
   SVGA3D_RS_LOCALVIEWER               = 54,    /* SVGA3dBool */
   SVGA3D_RS_SCISSORTESTENABLE         = 55,    /* SVGA3dBool */
   SVGA3D_RS_BLENDCOLOR                = 56,    /* SVGA3dColor */
   SVGA3D_RS_STENCILENABLE2SIDED       = 57,    /* SVGA3dBool */
   SVGA3D_RS_CCWSTENCILFUNC            = 58,    /* SVGA3dCmpFunc */
   SVGA3D_RS_CCWSTENCILFAIL            = 59,    /* SVGA3dStencilOp */
   SVGA3D_RS_CCWSTENCILZFAIL           = 60,    /* SVGA3dStencilOp */
   SVGA3D_RS_CCWSTENCILPASS            = 61,    /* SVGA3dStencilOp */
   SVGA3D_RS_VERTEXBLEND               = 62,    /* SVGA3dVertexBlendFlags */
   SVGA3D_RS_SLOPESCALEDEPTHBIAS       = 63,    /* float */
   SVGA3D_RS_DEPTHBIAS                 = 64,    /* float */


   /*
    * Output Gamma Level
    *
    * Output gamma effects the gamma curve of colors that are output from the
    * rendering pipeline.  A value of 1.0 specifies a linear color space. If the
    * value is <= 0.0, gamma correction is ignored and linear color space is
    * used.
    */

   SVGA3D_RS_OUTPUTGAMMA               = 65,    /* float */
   SVGA3D_RS_ZVISIBLE                  = 66,    /* SVGA3dBool */
   SVGA3D_RS_LASTPIXEL                 = 67,    /* SVGA3dBool */
   SVGA3D_RS_CLIPPING                  = 68,    /* SVGA3dBool */
   SVGA3D_RS_WRAP0                     = 69,    /* SVGA3dWrapFlags */
   SVGA3D_RS_WRAP1                     = 70,    /* SVGA3dWrapFlags */
   SVGA3D_RS_WRAP2                     = 71,    /* SVGA3dWrapFlags */
   SVGA3D_RS_WRAP3                     = 72,    /* SVGA3dWrapFlags */
   SVGA3D_RS_WRAP4                     = 73,    /* SVGA3dWrapFlags */
   SVGA3D_RS_WRAP5                     = 74,    /* SVGA3dWrapFlags */
   SVGA3D_RS_WRAP6                     = 75,    /* SVGA3dWrapFlags */
   SVGA3D_RS_WRAP7                     = 76,    /* SVGA3dWrapFlags */
   SVGA3D_RS_WRAP8                     = 77,    /* SVGA3dWrapFlags */
   SVGA3D_RS_WRAP9                     = 78,    /* SVGA3dWrapFlags */
   SVGA3D_RS_WRAP10                    = 79,    /* SVGA3dWrapFlags */
   SVGA3D_RS_WRAP11                    = 80,    /* SVGA3dWrapFlags */
   SVGA3D_RS_WRAP12                    = 81,    /* SVGA3dWrapFlags */
   SVGA3D_RS_WRAP13                    = 82,    /* SVGA3dWrapFlags */
   SVGA3D_RS_WRAP14                    = 83,    /* SVGA3dWrapFlags */
   SVGA3D_RS_WRAP15                    = 84,    /* SVGA3dWrapFlags */
   SVGA3D_RS_MULTISAMPLEANTIALIAS      = 85,    /* SVGA3dBool */
   SVGA3D_RS_MULTISAMPLEMASK           = 86,    /* uint32 */
   SVGA3D_RS_INDEXEDVERTEXBLENDENABLE  = 87,    /* SVGA3dBool */
   SVGA3D_RS_TWEENFACTOR               = 88,    /* float */
   SVGA3D_RS_ANTIALIASEDLINEENABLE     = 89,    /* SVGA3dBool */
   SVGA3D_RS_COLORWRITEENABLE1         = 90,    /* SVGA3dColorMask */
   SVGA3D_RS_COLORWRITEENABLE2         = 91,    /* SVGA3dColorMask */
   SVGA3D_RS_COLORWRITEENABLE3         = 92,    /* SVGA3dColorMask */
   SVGA3D_RS_SEPARATEALPHABLENDENABLE  = 93,    /* SVGA3dBool */
   SVGA3D_RS_SRCBLENDALPHA             = 94,    /* SVGA3dBlendOp */
   SVGA3D_RS_DSTBLENDALPHA             = 95,    /* SVGA3dBlendOp */
   SVGA3D_RS_BLENDEQUATIONALPHA        = 96,    /* SVGA3dBlendEquation */
   SVGA3D_RS_TRANSPARENCYANTIALIAS     = 97,    /* SVGA3dTransparencyAntialiasType */
   SVGA3D_RS_LINEAA                    = 98,    /* SVGA3dBool */
   SVGA3D_RS_LINEWIDTH                 = 99,    /* float */
   SVGA3D_RS_MAX
} SVGA3dRenderStateName;

typedef enum {
   SVGA3D_TRANSPARENCYANTIALIAS_NORMAL            = 0,
   SVGA3D_TRANSPARENCYANTIALIAS_ALPHATOCOVERAGE   = 1,
   SVGA3D_TRANSPARENCYANTIALIAS_SUPERSAMPLE       = 2,
   SVGA3D_TRANSPARENCYANTIALIAS_MAX
} SVGA3dTransparencyAntialiasType;

typedef enum {
   SVGA3D_VERTEXMATERIAL_NONE     = 0,    /* Use the value in the current material */
   SVGA3D_VERTEXMATERIAL_DIFFUSE  = 1,    /* Use the value in the diffuse component */
   SVGA3D_VERTEXMATERIAL_SPECULAR = 2,    /* Use the value in the specular component */
} SVGA3dVertexMaterial;

typedef enum {
   SVGA3D_FILLMODE_INVALID = 0,
   SVGA3D_FILLMODE_POINT   = 1,
   SVGA3D_FILLMODE_LINE    = 2,
   SVGA3D_FILLMODE_FILL    = 3,
   SVGA3D_FILLMODE_MAX
} SVGA3dFillModeType;


typedef
union {
   struct {
      uint16   mode;       /* SVGA3dFillModeType */
      uint16   face;       /* SVGA3dFace */
   };
   uint32 uintValue;
} SVGA3dFillMode;

typedef enum {
   SVGA3D_SHADEMODE_INVALID = 0,
   SVGA3D_SHADEMODE_FLAT    = 1,
   SVGA3D_SHADEMODE_SMOOTH  = 2,
   SVGA3D_SHADEMODE_PHONG   = 3,     /* Not supported */
   SVGA3D_SHADEMODE_MAX
} SVGA3dShadeMode;

typedef
union {
   struct {
      uint16 repeat;
      uint16 pattern;
   };
   uint32 uintValue;
} SVGA3dLinePattern;

typedef enum {
   SVGA3D_BLENDOP_INVALID            = 0,
   SVGA3D_BLENDOP_ZERO               = 1,
   SVGA3D_BLENDOP_ONE                = 2,
   SVGA3D_BLENDOP_SRCCOLOR           = 3,
   SVGA3D_BLENDOP_INVSRCCOLOR        = 4,
   SVGA3D_BLENDOP_SRCALPHA           = 5,
   SVGA3D_BLENDOP_INVSRCALPHA        = 6,
   SVGA3D_BLENDOP_DESTALPHA          = 7,
   SVGA3D_BLENDOP_INVDESTALPHA       = 8,
   SVGA3D_BLENDOP_DESTCOLOR          = 9,
   SVGA3D_BLENDOP_INVDESTCOLOR       = 10,
   SVGA3D_BLENDOP_SRCALPHASAT        = 11,
   SVGA3D_BLENDOP_BLENDFACTOR        = 12,
   SVGA3D_BLENDOP_INVBLENDFACTOR     = 13,
   SVGA3D_BLENDOP_MAX
} SVGA3dBlendOp;

typedef enum {
   SVGA3D_BLENDEQ_INVALID            = 0,
   SVGA3D_BLENDEQ_ADD                = 1,
   SVGA3D_BLENDEQ_SUBTRACT           = 2,
   SVGA3D_BLENDEQ_REVSUBTRACT        = 3,
   SVGA3D_BLENDEQ_MINIMUM            = 4,
   SVGA3D_BLENDEQ_MAXIMUM            = 5,
   SVGA3D_BLENDEQ_MAX
} SVGA3dBlendEquation;

typedef enum {
   SVGA3D_FRONTWINDING_INVALID = 0,
   SVGA3D_FRONTWINDING_CW      = 1,
   SVGA3D_FRONTWINDING_CCW     = 2,
   SVGA3D_FRONTWINDING_MAX
} SVGA3dFrontWinding;

typedef enum {
   SVGA3D_FACE_INVALID  = 0,
   SVGA3D_FACE_NONE     = 1,
   SVGA3D_FACE_FRONT    = 2,
   SVGA3D_FACE_BACK     = 3,
   SVGA3D_FACE_FRONT_BACK = 4,
   SVGA3D_FACE_MAX
} SVGA3dFace;

/*
 * The order and the values should not be changed
 */

typedef enum {
   SVGA3D_CMP_INVALID              = 0,
   SVGA3D_CMP_NEVER                = 1,
   SVGA3D_CMP_LESS                 = 2,
   SVGA3D_CMP_EQUAL                = 3,
   SVGA3D_CMP_LESSEQUAL            = 4,
   SVGA3D_CMP_GREATER              = 5,
   SVGA3D_CMP_NOTEQUAL             = 6,
   SVGA3D_CMP_GREATEREQUAL         = 7,
   SVGA3D_CMP_ALWAYS               = 8,
   SVGA3D_CMP_MAX
} SVGA3dCmpFunc;

/*
 * SVGA3D_FOGFUNC_* specifies the fog equation, or PER_VERTEX which allows
 * the fog factor to be specified in the alpha component of the specular
 * (a.k.a. secondary) vertex color.
 */
typedef enum {
   SVGA3D_FOGFUNC_INVALID          = 0,
   SVGA3D_FOGFUNC_EXP              = 1,
   SVGA3D_FOGFUNC_EXP2             = 2,
   SVGA3D_FOGFUNC_LINEAR           = 3,
   SVGA3D_FOGFUNC_PER_VERTEX       = 4
} SVGA3dFogFunction;

/*
 * SVGA3D_FOGTYPE_* specifies if fog factors are computed on a per-vertex
 * or per-pixel basis.
 */
typedef enum {
   SVGA3D_FOGTYPE_INVALID          = 0,
   SVGA3D_FOGTYPE_VERTEX           = 1,
   SVGA3D_FOGTYPE_PIXEL            = 2,
   SVGA3D_FOGTYPE_MAX              = 3
} SVGA3dFogType;

/*
 * SVGA3D_FOGBASE_* selects depth or range-based fog. Depth-based fog is
 * computed using the eye Z value of each pixel (or vertex), whereas range-
 * based fog is computed using the actual distance (range) to the eye.
 */
typedef enum {
   SVGA3D_FOGBASE_INVALID          = 0,
   SVGA3D_FOGBASE_DEPTHBASED       = 1,
   SVGA3D_FOGBASE_RANGEBASED       = 2,
   SVGA3D_FOGBASE_MAX              = 3
} SVGA3dFogBase;

typedef enum {
   SVGA3D_STENCILOP_INVALID        = 0,
   SVGA3D_STENCILOP_KEEP           = 1,
   SVGA3D_STENCILOP_ZERO           = 2,
   SVGA3D_STENCILOP_REPLACE        = 3,
   SVGA3D_STENCILOP_INCRSAT        = 4,
   SVGA3D_STENCILOP_DECRSAT        = 5,
   SVGA3D_STENCILOP_INVERT         = 6,
   SVGA3D_STENCILOP_INCR           = 7,
   SVGA3D_STENCILOP_DECR           = 8,
   SVGA3D_STENCILOP_MAX
} SVGA3dStencilOp;

typedef enum {
   SVGA3D_CLIPPLANE_0              = (1 << 0),
   SVGA3D_CLIPPLANE_1              = (1 << 1),
   SVGA3D_CLIPPLANE_2              = (1 << 2),
   SVGA3D_CLIPPLANE_3              = (1 << 3),
   SVGA3D_CLIPPLANE_4              = (1 << 4),
   SVGA3D_CLIPPLANE_5              = (1 << 5),
} SVGA3dClipPlanes;

typedef enum {
   SVGA3D_CLEAR_COLOR              = 0x1,
   SVGA3D_CLEAR_DEPTH              = 0x2,
   SVGA3D_CLEAR_STENCIL            = 0x4
} SVGA3dClearFlag;

typedef enum {
   SVGA3D_RT_DEPTH                 = 0,
   SVGA3D_RT_STENCIL               = 1,
   SVGA3D_RT_COLOR0                = 2,
   SVGA3D_RT_COLOR1                = 3,
   SVGA3D_RT_COLOR2                = 4,
   SVGA3D_RT_COLOR3                = 5,
   SVGA3D_RT_COLOR4                = 6,
   SVGA3D_RT_COLOR5                = 7,
   SVGA3D_RT_COLOR6                = 8,
   SVGA3D_RT_COLOR7                = 9,
   SVGA3D_RT_MAX,
   SVGA3D_RT_INVALID               = ((uint32)-1),
} SVGA3dRenderTargetType;

#define SVGA3D_MAX_RT_COLOR (SVGA3D_RT_COLOR7 - SVGA3D_RT_COLOR0 + 1)

typedef
union {
   struct {
      uint32  red   : 1;
      uint32  green : 1;
      uint32  blue  : 1;
      uint32  alpha : 1;
   };
   uint32 uintValue;
} SVGA3dColorMask;

typedef enum {
   SVGA3D_VBLEND_DISABLE            = 0,
   SVGA3D_VBLEND_1WEIGHT            = 1,
   SVGA3D_VBLEND_2WEIGHT            = 2,
   SVGA3D_VBLEND_3WEIGHT            = 3,
} SVGA3dVertexBlendFlags;

typedef enum {
   SVGA3D_WRAPCOORD_0   = 1 << 0,
   SVGA3D_WRAPCOORD_1   = 1 << 1,
   SVGA3D_WRAPCOORD_2   = 1 << 2,
   SVGA3D_WRAPCOORD_3   = 1 << 3,
   SVGA3D_WRAPCOORD_ALL = 0xF,
} SVGA3dWrapFlags;

/*
 * SVGA_3D_CMD_TEXTURESTATE Types.  All value types
 * must fit in a uint32.
 */

typedef enum {
   SVGA3D_TS_INVALID                    = 0,
   SVGA3D_TS_BIND_TEXTURE               = 1,    /* SVGA3dSurfaceId */
   SVGA3D_TS_COLOROP                    = 2,    /* SVGA3dTextureCombiner */
   SVGA3D_TS_COLORARG1                  = 3,    /* SVGA3dTextureArgData */
   SVGA3D_TS_COLORARG2                  = 4,    /* SVGA3dTextureArgData */
   SVGA3D_TS_ALPHAOP                    = 5,    /* SVGA3dTextureCombiner */
   SVGA3D_TS_ALPHAARG1                  = 6,    /* SVGA3dTextureArgData */
   SVGA3D_TS_ALPHAARG2                  = 7,    /* SVGA3dTextureArgData */
   SVGA3D_TS_ADDRESSU                   = 8,    /* SVGA3dTextureAddress */
   SVGA3D_TS_ADDRESSV                   = 9,    /* SVGA3dTextureAddress */
   SVGA3D_TS_MIPFILTER                  = 10,   /* SVGA3dTextureFilter */
   SVGA3D_TS_MAGFILTER                  = 11,   /* SVGA3dTextureFilter */
   SVGA3D_TS_MINFILTER                  = 12,   /* SVGA3dTextureFilter */
   SVGA3D_TS_BORDERCOLOR                = 13,   /* SVGA3dColor */
   SVGA3D_TS_TEXCOORDINDEX              = 14,   /* uint32 */
   SVGA3D_TS_TEXTURETRANSFORMFLAGS      = 15,   /* SVGA3dTexTransformFlags */
   SVGA3D_TS_TEXCOORDGEN                = 16,   /* SVGA3dTextureCoordGen */
   SVGA3D_TS_BUMPENVMAT00               = 17,   /* float */
   SVGA3D_TS_BUMPENVMAT01               = 18,   /* float */
   SVGA3D_TS_BUMPENVMAT10               = 19,   /* float */
   SVGA3D_TS_BUMPENVMAT11               = 20,   /* float */
   SVGA3D_TS_TEXTURE_MIPMAP_LEVEL       = 21,   /* uint32 */
   SVGA3D_TS_TEXTURE_LOD_BIAS           = 22,   /* float */
   SVGA3D_TS_TEXTURE_ANISOTROPIC_LEVEL  = 23,   /* uint32 */
   SVGA3D_TS_ADDRESSW                   = 24,   /* SVGA3dTextureAddress */


   /*
    * Sampler Gamma Level
    *
    * Sampler gamma effects the color of samples taken from the sampler.  A
    * value of 1.0 will produce linear samples.  If the value is <= 0.0 the
    * gamma value is ignored and a linear space is used.
    */

   SVGA3D_TS_GAMMA                      = 25,   /* float */
   SVGA3D_TS_BUMPENVLSCALE              = 26,   /* float */
   SVGA3D_TS_BUMPENVLOFFSET             = 27,   /* float */
   SVGA3D_TS_COLORARG0                  = 28,   /* SVGA3dTextureArgData */
   SVGA3D_TS_ALPHAARG0                  = 29,   /* SVGA3dTextureArgData */
   SVGA3D_TS_MAX
} SVGA3dTextureStateName;

typedef enum {
   SVGA3D_TC_INVALID                   = 0,
   SVGA3D_TC_DISABLE                   = 1,
   SVGA3D_TC_SELECTARG1                = 2,
   SVGA3D_TC_SELECTARG2                = 3,
   SVGA3D_TC_MODULATE                  = 4,
   SVGA3D_TC_ADD                       = 5,
   SVGA3D_TC_ADDSIGNED                 = 6,
   SVGA3D_TC_SUBTRACT                  = 7,
   SVGA3D_TC_BLENDTEXTUREALPHA         = 8,
   SVGA3D_TC_BLENDDIFFUSEALPHA         = 9,
   SVGA3D_TC_BLENDCURRENTALPHA         = 10,
   SVGA3D_TC_BLENDFACTORALPHA          = 11,
   SVGA3D_TC_MODULATE2X                = 12,
   SVGA3D_TC_MODULATE4X                = 13,
   SVGA3D_TC_DSDT                      = 14,
   SVGA3D_TC_DOTPRODUCT3               = 15,
   SVGA3D_TC_BLENDTEXTUREALPHAPM       = 16,
   SVGA3D_TC_ADDSIGNED2X               = 17,
   SVGA3D_TC_ADDSMOOTH                 = 18,
   SVGA3D_TC_PREMODULATE               = 19,
   SVGA3D_TC_MODULATEALPHA_ADDCOLOR    = 20,
   SVGA3D_TC_MODULATECOLOR_ADDALPHA    = 21,
   SVGA3D_TC_MODULATEINVALPHA_ADDCOLOR = 22,
   SVGA3D_TC_MODULATEINVCOLOR_ADDALPHA = 23,
   SVGA3D_TC_BUMPENVMAPLUMINANCE       = 24,
   SVGA3D_TC_MULTIPLYADD               = 25,
   SVGA3D_TC_LERP                      = 26,
   SVGA3D_TC_MAX
} SVGA3dTextureCombiner;

#define SVGA3D_TC_CAP_BIT(svga3d_tc_op) (svga3d_tc_op ? (1 << (svga3d_tc_op - 1)) : 0)

typedef enum {
   SVGA3D_TEX_ADDRESS_INVALID    = 0,
   SVGA3D_TEX_ADDRESS_WRAP       = 1,
   SVGA3D_TEX_ADDRESS_MIRROR     = 2,
   SVGA3D_TEX_ADDRESS_CLAMP      = 3,
   SVGA3D_TEX_ADDRESS_BORDER     = 4,
   SVGA3D_TEX_ADDRESS_MIRRORONCE = 5,
   SVGA3D_TEX_ADDRESS_EDGE       = 6,
   SVGA3D_TEX_ADDRESS_MAX
} SVGA3dTextureAddress;

/*
 * SVGA3D_TEX_FILTER_NONE as the minification filter means mipmapping is
 * disabled, and the rasterizer should use the magnification filter instead.
 */
typedef enum {
   SVGA3D_TEX_FILTER_NONE           = 0,
   SVGA3D_TEX_FILTER_NEAREST        = 1,
   SVGA3D_TEX_FILTER_LINEAR         = 2,
   SVGA3D_TEX_FILTER_ANISOTROPIC    = 3,
   SVGA3D_TEX_FILTER_FLATCUBIC      = 4, /* Deprecated, not implemented */
   SVGA3D_TEX_FILTER_GAUSSIANCUBIC  = 5, /* Deprecated, not implemented */
   SVGA3D_TEX_FILTER_PYRAMIDALQUAD  = 6, /* Not currently implemented */
   SVGA3D_TEX_FILTER_GAUSSIANQUAD   = 7, /* Not currently implemented */
   SVGA3D_TEX_FILTER_MAX
} SVGA3dTextureFilter;

typedef enum {
   SVGA3D_TEX_TRANSFORM_OFF    = 0,
   SVGA3D_TEX_TRANSFORM_S      = (1 << 0),
   SVGA3D_TEX_TRANSFORM_T      = (1 << 1),
   SVGA3D_TEX_TRANSFORM_R      = (1 << 2),
   SVGA3D_TEX_TRANSFORM_Q      = (1 << 3),
   SVGA3D_TEX_PROJECTED        = (1 << 15),
} SVGA3dTexTransformFlags;

typedef enum {
   SVGA3D_TEXCOORD_GEN_OFF              = 0,
   SVGA3D_TEXCOORD_GEN_EYE_POSITION     = 1,
   SVGA3D_TEXCOORD_GEN_EYE_NORMAL       = 2,
   SVGA3D_TEXCOORD_GEN_REFLECTIONVECTOR = 3,
   SVGA3D_TEXCOORD_GEN_SPHERE           = 4,
   SVGA3D_TEXCOORD_GEN_MAX
} SVGA3dTextureCoordGen;

/*
 * Texture argument constants for texture combiner
 */
typedef enum {
   SVGA3D_TA_INVALID    = 0,
   SVGA3D_TA_CONSTANT   = 1,
   SVGA3D_TA_PREVIOUS   = 2,
   SVGA3D_TA_DIFFUSE    = 3,
   SVGA3D_TA_TEXTURE    = 4,
   SVGA3D_TA_SPECULAR   = 5,
   SVGA3D_TA_MAX
} SVGA3dTextureArgData;

#define SVGA3D_TM_MASK_LEN 4

/* Modifiers for texture argument constants defined above. */
typedef enum {
   SVGA3D_TM_NONE       = 0,
   SVGA3D_TM_ALPHA      = (1 << SVGA3D_TM_MASK_LEN),
   SVGA3D_TM_ONE_MINUS  = (2 << SVGA3D_TM_MASK_LEN),
} SVGA3dTextureArgModifier;

#define SVGA3D_INVALID_ID         ((uint32)-1)
#define SVGA3D_MAX_CLIP_PLANES    6

/*
 * This is the limit to the number of fixed-function texture
 * transforms and texture coordinates we can support. It does *not*
 * correspond to the number of texture image units (samplers) we
 * support!
 */
#define SVGA3D_MAX_TEXTURE_COORDS 8

/*
 * Vertex declarations
 *
 * Notes:
 *
 * SVGA3D_DECLUSAGE_POSITIONT is for pre-transformed vertices. If you
 * draw with any POSITIONT vertex arrays, the programmable vertex
 * pipeline will be implicitly disabled. Drawing will take place as if
 * no vertex shader was bound.
 */

typedef enum {
   SVGA3D_DECLUSAGE_POSITION     = 0,
   SVGA3D_DECLUSAGE_BLENDWEIGHT,       /*  1 */
   SVGA3D_DECLUSAGE_BLENDINDICES,      /*  2 */
   SVGA3D_DECLUSAGE_NORMAL,            /*  3 */
   SVGA3D_DECLUSAGE_PSIZE,             /*  4 */
   SVGA3D_DECLUSAGE_TEXCOORD,          /*  5 */
   SVGA3D_DECLUSAGE_TANGENT,           /*  6 */
   SVGA3D_DECLUSAGE_BINORMAL,          /*  7 */
   SVGA3D_DECLUSAGE_TESSFACTOR,        /*  8 */
   SVGA3D_DECLUSAGE_POSITIONT,         /*  9 */
   SVGA3D_DECLUSAGE_COLOR,             /* 10 */
   SVGA3D_DECLUSAGE_FOG,               /* 11 */
   SVGA3D_DECLUSAGE_DEPTH,             /* 12 */
   SVGA3D_DECLUSAGE_SAMPLE,            /* 13 */
   SVGA3D_DECLUSAGE_MAX
} SVGA3dDeclUsage;

typedef enum {
   SVGA3D_DECLMETHOD_DEFAULT     = 0,
   SVGA3D_DECLMETHOD_PARTIALU,
   SVGA3D_DECLMETHOD_PARTIALV,
   SVGA3D_DECLMETHOD_CROSSUV,          /* Normal */
   SVGA3D_DECLMETHOD_UV,
   SVGA3D_DECLMETHOD_LOOKUP,           /* Lookup a displacement map */
   SVGA3D_DECLMETHOD_LOOKUPPRESAMPLED, /* Lookup a pre-sampled displacement map */
} SVGA3dDeclMethod;

typedef enum {
   SVGA3D_DECLTYPE_FLOAT1        =  0,
   SVGA3D_DECLTYPE_FLOAT2        =  1,
   SVGA3D_DECLTYPE_FLOAT3        =  2,
   SVGA3D_DECLTYPE_FLOAT4        =  3,
   SVGA3D_DECLTYPE_D3DCOLOR      =  4,
   SVGA3D_DECLTYPE_UBYTE4        =  5,
   SVGA3D_DECLTYPE_SHORT2        =  6,
   SVGA3D_DECLTYPE_SHORT4        =  7,
   SVGA3D_DECLTYPE_UBYTE4N       =  8,
   SVGA3D_DECLTYPE_SHORT2N       =  9,
   SVGA3D_DECLTYPE_SHORT4N       = 10,
   SVGA3D_DECLTYPE_USHORT2N      = 11,
   SVGA3D_DECLTYPE_USHORT4N      = 12,
   SVGA3D_DECLTYPE_UDEC3         = 13,
   SVGA3D_DECLTYPE_DEC3N         = 14,
   SVGA3D_DECLTYPE_FLOAT16_2     = 15,
   SVGA3D_DECLTYPE_FLOAT16_4     = 16,
   SVGA3D_DECLTYPE_MAX,
} SVGA3dDeclType;

/*
 * This structure is used for the divisor for geometry instancing;
 * it's a direct translation of the Direct3D equivalent.
 */
typedef union {
   struct {
      /*
       * For index data, this number represents the number of instances to draw.
       * For instance data, this number represents the number of
       * instances/vertex in this stream
       */
      uint32 count : 30;

      /*
       * This is 1 if this is supposed to be the data that is repeated for
       * every instance.
       */
      uint32 indexedData : 1;

      /*
       * This is 1 if this is supposed to be the per-instance data.
       */
      uint32 instanceData : 1;
   };

   uint32 value;
} SVGA3dVertexDivisor;

typedef enum {
   SVGA3D_PRIMITIVE_INVALID                     = 0,
   SVGA3D_PRIMITIVE_TRIANGLELIST                = 1,
   SVGA3D_PRIMITIVE_POINTLIST                   = 2,
   SVGA3D_PRIMITIVE_LINELIST                    = 3,
   SVGA3D_PRIMITIVE_LINESTRIP                   = 4,
   SVGA3D_PRIMITIVE_TRIANGLESTRIP               = 5,
   SVGA3D_PRIMITIVE_TRIANGLEFAN                 = 6,
   SVGA3D_PRIMITIVE_MAX
} SVGA3dPrimitiveType;

typedef enum {
   SVGA3D_COORDINATE_INVALID                   = 0,
   SVGA3D_COORDINATE_LEFTHANDED                = 1,
   SVGA3D_COORDINATE_RIGHTHANDED               = 2,
   SVGA3D_COORDINATE_MAX
} SVGA3dCoordinateType;

typedef enum {
   SVGA3D_TRANSFORM_INVALID                     = 0,
   SVGA3D_TRANSFORM_WORLD                       = 1,
   SVGA3D_TRANSFORM_VIEW                        = 2,
   SVGA3D_TRANSFORM_PROJECTION                  = 3,
   SVGA3D_TRANSFORM_TEXTURE0                    = 4,
   SVGA3D_TRANSFORM_TEXTURE1                    = 5,
   SVGA3D_TRANSFORM_TEXTURE2                    = 6,
   SVGA3D_TRANSFORM_TEXTURE3                    = 7,
   SVGA3D_TRANSFORM_TEXTURE4                    = 8,
   SVGA3D_TRANSFORM_TEXTURE5                    = 9,
   SVGA3D_TRANSFORM_TEXTURE6                    = 10,
   SVGA3D_TRANSFORM_TEXTURE7                    = 11,
   SVGA3D_TRANSFORM_WORLD1                      = 12,
   SVGA3D_TRANSFORM_WORLD2                      = 13,
   SVGA3D_TRANSFORM_WORLD3                      = 14,
   SVGA3D_TRANSFORM_MAX
} SVGA3dTransformType;

typedef enum {
   SVGA3D_LIGHTTYPE_INVALID                     = 0,
   SVGA3D_LIGHTTYPE_POINT                       = 1,
   SVGA3D_LIGHTTYPE_SPOT1                       = 2, /* 1-cone, in degrees */
   SVGA3D_LIGHTTYPE_SPOT2                       = 3, /* 2-cone, in radians */
   SVGA3D_LIGHTTYPE_DIRECTIONAL                 = 4,
   SVGA3D_LIGHTTYPE_MAX
} SVGA3dLightType;

typedef enum {
   SVGA3D_CUBEFACE_POSX                         = 0,
   SVGA3D_CUBEFACE_NEGX                         = 1,
   SVGA3D_CUBEFACE_POSY                         = 2,
   SVGA3D_CUBEFACE_NEGY                         = 3,
   SVGA3D_CUBEFACE_POSZ                         = 4,
   SVGA3D_CUBEFACE_NEGZ                         = 5,
} SVGA3dCubeFace;

typedef enum {
   SVGA3D_SHADERTYPE_INVALID                    = 0,
   SVGA3D_SHADERTYPE_MIN                        = 1,
   SVGA3D_SHADERTYPE_VS                         = 1,
   SVGA3D_SHADERTYPE_PS                         = 2,
   SVGA3D_SHADERTYPE_MAX                        = 3,
   SVGA3D_SHADERTYPE_GS                         = 3,
} SVGA3dShaderType;

#define SVGA3D_NUM_SHADERTYPE (SVGA3D_SHADERTYPE_MAX - SVGA3D_SHADERTYPE_MIN)

typedef enum {
   SVGA3D_CONST_TYPE_FLOAT                      = 0,
   SVGA3D_CONST_TYPE_INT                        = 1,
   SVGA3D_CONST_TYPE_BOOL                       = 2,
   SVGA3D_CONST_TYPE_MAX
} SVGA3dShaderConstType;

#define SVGA3D_MAX_SURFACE_FACES                6

typedef enum {
   SVGA3D_STRETCH_BLT_POINT                     = 0,
   SVGA3D_STRETCH_BLT_LINEAR                    = 1,
   SVGA3D_STRETCH_BLT_MAX
} SVGA3dStretchBltMode;

typedef enum {
   SVGA3D_QUERYTYPE_OCCLUSION                   = 0,
   SVGA3D_QUERYTYPE_MAX
} SVGA3dQueryType;

typedef enum {
   SVGA3D_QUERYSTATE_PENDING     = 0,      /* Waiting on the host (set by guest) */
   SVGA3D_QUERYSTATE_SUCCEEDED   = 1,      /* Completed successfully (set by host) */
   SVGA3D_QUERYSTATE_FAILED      = 2,      /* Completed unsuccessfully (set by host) */
   SVGA3D_QUERYSTATE_NEW         = 3,      /* Never submitted (For guest use only) */
} SVGA3dQueryState;

typedef enum {
   SVGA3D_WRITE_HOST_VRAM        = 1,
   SVGA3D_READ_HOST_VRAM         = 2,
} SVGA3dTransferType;

/*
 * The maximum number of vertex arrays we're guaranteed to support in
 * SVGA_3D_CMD_DRAWPRIMITIVES.
 */
#define SVGA3D_MAX_VERTEX_ARRAYS   32

/*
 * The maximum number of primitive ranges we're guaranteed to support
 * in SVGA_3D_CMD_DRAWPRIMITIVES.
 */
#define SVGA3D_MAX_DRAW_PRIMITIVE_RANGES 32

/*
 * Identifiers for commands in the command FIFO.
 *
 * IDs between 1000 and 1039 (inclusive) were used by obsolete versions of
 * the SVGA3D protocol and remain reserved; they should not be used in the
 * future.
 *
 * IDs between 1040 and 1999 (inclusive) are available for use by the
 * current SVGA3D protocol.
 *
 * FIFO clients other than SVGA3D should stay below 1000, or at 2000
 * and up.
 */

#define SVGA_3D_CMD_LEGACY_BASE            1000
#define SVGA_3D_CMD_BASE                   1040

#define SVGA_3D_CMD_SURFACE_DEFINE         SVGA_3D_CMD_BASE + 0     /* Deprecated */
#define SVGA_3D_CMD_SURFACE_DESTROY        SVGA_3D_CMD_BASE + 1
#define SVGA_3D_CMD_SURFACE_COPY           SVGA_3D_CMD_BASE + 2
#define SVGA_3D_CMD_SURFACE_STRETCHBLT     SVGA_3D_CMD_BASE + 3
#define SVGA_3D_CMD_SURFACE_DMA            SVGA_3D_CMD_BASE + 4
#define SVGA_3D_CMD_CONTEXT_DEFINE         SVGA_3D_CMD_BASE + 5
#define SVGA_3D_CMD_CONTEXT_DESTROY        SVGA_3D_CMD_BASE + 6
#define SVGA_3D_CMD_SETTRANSFORM           SVGA_3D_CMD_BASE + 7
#define SVGA_3D_CMD_SETZRANGE              SVGA_3D_CMD_BASE + 8
#define SVGA_3D_CMD_SETRENDERSTATE         SVGA_3D_CMD_BASE + 9
#define SVGA_3D_CMD_SETRENDERTARGET        SVGA_3D_CMD_BASE + 10
#define SVGA_3D_CMD_SETTEXTURESTATE        SVGA_3D_CMD_BASE + 11
#define SVGA_3D_CMD_SETMATERIAL            SVGA_3D_CMD_BASE + 12
#define SVGA_3D_CMD_SETLIGHTDATA           SVGA_3D_CMD_BASE + 13
#define SVGA_3D_CMD_SETLIGHTENABLED        SVGA_3D_CMD_BASE + 14
#define SVGA_3D_CMD_SETVIEWPORT            SVGA_3D_CMD_BASE + 15
#define SVGA_3D_CMD_SETCLIPPLANE           SVGA_3D_CMD_BASE + 16
#define SVGA_3D_CMD_CLEAR                  SVGA_3D_CMD_BASE + 17
#define SVGA_3D_CMD_PRESENT                SVGA_3D_CMD_BASE + 18    /* Deprecated */
#define SVGA_3D_CMD_SHADER_DEFINE          SVGA_3D_CMD_BASE + 19
#define SVGA_3D_CMD_SHADER_DESTROY         SVGA_3D_CMD_BASE + 20
#define SVGA_3D_CMD_SET_SHADER             SVGA_3D_CMD_BASE + 21
#define SVGA_3D_CMD_SET_SHADER_CONST       SVGA_3D_CMD_BASE + 22
#define SVGA_3D_CMD_DRAW_PRIMITIVES        SVGA_3D_CMD_BASE + 23
#define SVGA_3D_CMD_SETSCISSORRECT         SVGA_3D_CMD_BASE + 24
#define SVGA_3D_CMD_BEGIN_QUERY            SVGA_3D_CMD_BASE + 25
#define SVGA_3D_CMD_END_QUERY              SVGA_3D_CMD_BASE + 26
#define SVGA_3D_CMD_WAIT_FOR_QUERY         SVGA_3D_CMD_BASE + 27
#define SVGA_3D_CMD_PRESENT_READBACK       SVGA_3D_CMD_BASE + 28    /* Deprecated */
#define SVGA_3D_CMD_BLIT_SURFACE_TO_SCREEN SVGA_3D_CMD_BASE + 29
#define SVGA_3D_CMD_SURFACE_DEFINE_V2      SVGA_3D_CMD_BASE + 30
#define SVGA_3D_CMD_GENERATE_MIPMAPS       SVGA_3D_CMD_BASE + 31
#define SVGA_3D_CMD_ACTIVATE_SURFACE       SVGA_3D_CMD_BASE + 40
#define SVGA_3D_CMD_DEACTIVATE_SURFACE     SVGA_3D_CMD_BASE + 41
#define SVGA_3D_CMD_SCREEN_DMA               1082
#define SVGA_3D_CMD_SET_UNITY_SURFACE_COOKIE 1083
#define SVGA_3D_CMD_OPEN_CONTEXT_SURFACE     1084

#define SVGA_3D_CMD_LOGICOPS_BITBLT          1085
#define SVGA_3D_CMD_LOGICOPS_TRANSBLT        1086
#define SVGA_3D_CMD_LOGICOPS_STRETCHBLT      1087
#define SVGA_3D_CMD_LOGICOPS_COLORFILL       1088
#define SVGA_3D_CMD_LOGICOPS_ALPHABLEND      1089
#define SVGA_3D_CMD_LOGICOPS_CLEARTYPEBLEND  1090

#define SVGA_3D_CMD_SET_OTABLE_BASE          1091
#define SVGA_3D_CMD_READBACK_OTABLE          1092

#define SVGA_3D_CMD_DEFINE_GB_MOB            1093
#define SVGA_3D_CMD_DESTROY_GB_MOB           1094
#define SVGA_3D_CMD_REDEFINE_GB_MOB          1095
#define SVGA_3D_CMD_UPDATE_GB_MOB_MAPPING    1096

#define SVGA_3D_CMD_DEFINE_GB_SURFACE        1097
#define SVGA_3D_CMD_DESTROY_GB_SURFACE       1098
#define SVGA_3D_CMD_BIND_GB_SURFACE          1099
#define SVGA_3D_CMD_COND_BIND_GB_SURFACE     1100
#define SVGA_3D_CMD_UPDATE_GB_IMAGE          1101
#define SVGA_3D_CMD_UPDATE_GB_SURFACE        1102
#define SVGA_3D_CMD_READBACK_GB_IMAGE        1103
#define SVGA_3D_CMD_READBACK_GB_SURFACE      1104
#define SVGA_3D_CMD_INVALIDATE_GB_IMAGE      1105
#define SVGA_3D_CMD_INVALIDATE_GB_SURFACE    1106

#define SVGA_3D_CMD_DEFINE_GB_CONTEXT        1107
#define SVGA_3D_CMD_DESTROY_GB_CONTEXT       1108
#define SVGA_3D_CMD_BIND_GB_CONTEXT          1109
#define SVGA_3D_CMD_READBACK_GB_CONTEXT      1110
#define SVGA_3D_CMD_INVALIDATE_GB_CONTEXT    1111

#define SVGA_3D_CMD_DEFINE_GB_SHADER         1112
#define SVGA_3D_CMD_DESTROY_GB_SHADER        1113
#define SVGA_3D_CMD_BIND_GB_SHADER           1114

#define SVGA_3D_CMD_SET_OTABLE_BASE64        1115

#define SVGA_3D_CMD_BEGIN_GB_QUERY           1116
#define SVGA_3D_CMD_END_GB_QUERY             1117
#define SVGA_3D_CMD_WAIT_FOR_GB_QUERY        1118

#define SVGA_3D_CMD_NOP                      1119

#define SVGA_3D_CMD_ENABLE_GART              1120
#define SVGA_3D_CMD_DISABLE_GART             1121
#define SVGA_3D_CMD_MAP_MOB_INTO_GART        1122
#define SVGA_3D_CMD_UNMAP_GART_RANGE         1123

#define SVGA_3D_CMD_DEFINE_GB_SCREENTARGET   1124
#define SVGA_3D_CMD_DESTROY_GB_SCREENTARGET  1125
#define SVGA_3D_CMD_BIND_GB_SCREENTARGET     1126
#define SVGA_3D_CMD_UPDATE_GB_SCREENTARGET   1127

#define SVGA_3D_CMD_READBACK_GB_IMAGE_PARTIAL   1128
#define SVGA_3D_CMD_INVALIDATE_GB_IMAGE_PARTIAL 1129

#define SVGA_3D_CMD_SET_GB_SHADERCONSTS_INLINE  1130

#define SVGA_3D_CMD_DEFINE_GB_MOB64          1135
#define SVGA_3D_CMD_REDEFINE_GB_MOB64        1136

#define SVGA_3D_CMD_MAX                      1142
#define SVGA_3D_CMD_FUTURE_MAX               3000

/*
 * Common substructures used in multiple FIFO commands:
 */

typedef struct {
   union {
      struct {
         uint16  function;       /* SVGA3dFogFunction */
         uint8   type;           /* SVGA3dFogType */
         uint8   base;           /* SVGA3dFogBase */
      };
      uint32     uintValue;
   };
} SVGA3dFogMode;

/*
 * Uniquely identify one image (a 1D/2D/3D array) from a surface. This
 * is a surface ID as well as face/mipmap indices.
 */

typedef
struct SVGA3dSurfaceImageId {
   uint32               sid;
   uint32               face;
   uint32               mipmap;
} SVGA3dSurfaceImageId;

typedef
struct SVGA3dGuestImage {
   SVGAGuestPtr         ptr;

   /*
    * A note on interpretation of pitch: This value of pitch is the
    * number of bytes between vertically adjacent image
    * blocks. Normally this is the number of bytes between the first
    * pixel of two adjacent scanlines. With compressed textures,
    * however, this may represent the number of bytes between
    * compression blocks rather than between rows of pixels.
    *
    * XXX: Compressed textures currently must be tightly packed in guest memory.
    *
    * If the image is 1-dimensional, pitch is ignored.
    *
    * If 'pitch' is zero, the SVGA3D device calculates a pitch value
    * assuming each row of blocks is tightly packed.
    */
   uint32 pitch;
} SVGA3dGuestImage;


/*
 * FIFO command format definitions:
 */

/*
 * The data size header following cmdNum for every 3d command
 */
typedef
struct {
   uint32               id;
   uint32               size;
} SVGA3dCmdHeader;

/*
 * A surface is a hierarchy of host VRAM surfaces: 1D, 2D, or 3D, with
 * optional mipmaps and cube faces.
 */

typedef
struct {
   uint32               width;
   uint32               height;
   uint32               depth;
} SVGA3dSize;

typedef enum {
   SVGA3D_SURFACE_CUBEMAP              = (1 << 0),
   SVGA3D_SURFACE_HINT_STATIC          = (1 << 1),
   SVGA3D_SURFACE_HINT_DYNAMIC         = (1 << 2),
   SVGA3D_SURFACE_HINT_INDEXBUFFER     = (1 << 3),
   SVGA3D_SURFACE_HINT_VERTEXBUFFER    = (1 << 4),
   SVGA3D_SURFACE_HINT_TEXTURE         = (1 << 5),
   SVGA3D_SURFACE_HINT_RENDERTARGET    = (1 << 6),
   SVGA3D_SURFACE_HINT_DEPTHSTENCIL    = (1 << 7),
   SVGA3D_SURFACE_HINT_WRITEONLY       = (1 << 8),
   SVGA3D_SURFACE_MASKABLE_ANTIALIAS   = (1 << 9),
   SVGA3D_SURFACE_AUTOGENMIPMAPS       = (1 << 10),
} SVGA3dSurfaceFlags;

typedef
struct {
   uint32               numMipLevels;
} SVGA3dSurfaceFace;

typedef
struct {
   uint32                      sid;
   SVGA3dSurfaceFlags          surfaceFlags;
   SVGA3dSurfaceFormat         format;
   /*
    * If surfaceFlags has SVGA3D_SURFACE_CUBEMAP bit set, all SVGA3dSurfaceFace
    * structures must have the same value of numMipLevels field.
    * Otherwise, all but the first SVGA3dSurfaceFace structures must have the
    * numMipLevels set to 0.
    */
   SVGA3dSurfaceFace           face[SVGA3D_MAX_SURFACE_FACES];
   /*
    * Followed by an SVGA3dSize structure for each mip level in each face.
    *
    * A note on surface sizes: Sizes are always specified in pixels,
    * even if the true surface size is not a multiple of the minimum
    * block size of the surface's format. For example, a 3x3x1 DXT1
    * compressed texture would actually be stored as a 4x4x1 image in
    * memory.
    */
} SVGA3dCmdDefineSurface;       /* SVGA_3D_CMD_SURFACE_DEFINE */

typedef
struct {
   uint32                      sid;
   SVGA3dSurfaceFlags          surfaceFlags;
   SVGA3dSurfaceFormat         format;
   /*
    * If surfaceFlags has SVGA3D_SURFACE_CUBEMAP bit set, all SVGA3dSurfaceFace
    * structures must have the same value of numMipLevels field.
    * Otherwise, all but the first SVGA3dSurfaceFace structures must have the
    * numMipLevels set to 0.
    */
   SVGA3dSurfaceFace           face[SVGA3D_MAX_SURFACE_FACES];
   uint32                      multisampleCount;
   SVGA3dTextureFilter         autogenFilter;
   /*
    * Followed by an SVGA3dSize structure for each mip level in each face.
    *
    * A note on surface sizes: Sizes are always specified in pixels,
    * even if the true surface size is not a multiple of the minimum
    * block size of the surface's format. For example, a 3x3x1 DXT1
    * compressed texture would actually be stored as a 4x4x1 image in
    * memory.
    */
} SVGA3dCmdDefineSurface_v2;     /* SVGA_3D_CMD_SURFACE_DEFINE_V2 */

typedef
struct {
   uint32               sid;
} SVGA3dCmdDestroySurface;      /* SVGA_3D_CMD_SURFACE_DESTROY */

typedef
struct {
   uint32               cid;
} SVGA3dCmdDefineContext;       /* SVGA_3D_CMD_CONTEXT_DEFINE */

typedef
struct {
   uint32               cid;
} SVGA3dCmdDestroyContext;      /* SVGA_3D_CMD_CONTEXT_DESTROY */

typedef
struct {
   uint32               cid;
   SVGA3dClearFlag      clearFlag;
   uint32               color;
   float                depth;
   uint32               stencil;
   /* Followed by variable number of SVGA3dRect structures */
} SVGA3dCmdClear;               /* SVGA_3D_CMD_CLEAR */

typedef
struct SVGA3dCopyRect {
   uint32               x;
   uint32               y;
   uint32               w;
   uint32               h;
   uint32               srcx;
   uint32               srcy;
} SVGA3dCopyRect;

typedef
struct SVGA3dCopyBox {
   uint32               x;
   uint32               y;
   uint32               z;
   uint32               w;
   uint32               h;
   uint32               d;
   uint32               srcx;
   uint32               srcy;
   uint32               srcz;
} SVGA3dCopyBox;

typedef
struct {
   uint32               x;
   uint32               y;
   uint32               w;
   uint32               h;
} SVGA3dRect;

typedef
struct {
   uint32               x;
   uint32               y;
   uint32               z;
   uint32               w;
   uint32               h;
   uint32               d;
} SVGA3dBox;

typedef
struct {
   uint32               x;
   uint32               y;
   uint32               z;
} SVGA3dPoint;

typedef
struct {
   SVGA3dLightType      type;
   SVGA3dBool           inWorldSpace;
   float                diffuse[4];
   float                specular[4];
   float                ambient[4];
   float                position[4];
   float                direction[4];
   float                range;
   float                falloff;
   float                attenuation0;
   float                attenuation1;
   float                attenuation2;
   float                theta;
   float                phi;
} SVGA3dLightData;

typedef
struct {
   uint32               sid;
   /* Followed by variable number of SVGA3dCopyRect structures */
} SVGA3dCmdPresent;             /* SVGA_3D_CMD_PRESENT */

typedef
struct {
   SVGA3dRenderStateName   state;
   union {
      uint32               uintValue;
      float                floatValue;
   };
} SVGA3dRenderState;

typedef
struct {
   uint32               cid;
   /* Followed by variable number of SVGA3dRenderState structures */
} SVGA3dCmdSetRenderState;      /* SVGA_3D_CMD_SETRENDERSTATE */

typedef
struct {
   uint32                 cid;
   SVGA3dRenderTargetType type;
   SVGA3dSurfaceImageId   target;
} SVGA3dCmdSetRenderTarget;     /* SVGA_3D_CMD_SETRENDERTARGET */

typedef
struct {
   SVGA3dSurfaceImageId  src;
   SVGA3dSurfaceImageId  dest;
   /* Followed by variable number of SVGA3dCopyBox structures */
} SVGA3dCmdSurfaceCopy;               /* SVGA_3D_CMD_SURFACE_COPY */

typedef
struct {
   SVGA3dSurfaceImageId  src;
   SVGA3dSurfaceImageId  dest;
   SVGA3dBox             boxSrc;
   SVGA3dBox             boxDest;
   SVGA3dStretchBltMode  mode;
} SVGA3dCmdSurfaceStretchBlt;         /* SVGA_3D_CMD_SURFACE_STRETCHBLT */

typedef
struct {
   /*
    * If the discard flag is present in a surface DMA operation, the host may
    * discard the contents of the current mipmap level and face of the target
    * surface before applying the surface DMA contents.
    */
   uint32 discard : 1;

   /*
    * If the unsynchronized flag is present, the host may perform this upload
    * without syncing to pending reads on this surface.
    */
   uint32 unsynchronized : 1;

   /*
    * Guests *MUST* set the reserved bits to 0 before submitting the command
    * suffix as future flags may occupy these bits.
    */
   uint32 reserved : 30;
} SVGA3dSurfaceDMAFlags;

typedef
struct {
   SVGA3dGuestImage      guest;
   SVGA3dSurfaceImageId  host;
   SVGA3dTransferType    transfer;
   /*
    * Followed by variable number of SVGA3dCopyBox structures. For consistency
    * in all clipping logic and coordinate translation, we define the
    * "source" in each copyBox as the guest image and the
    * "destination" as the host image, regardless of transfer
    * direction.
    *
    * For efficiency, the SVGA3D device is free to copy more data than
    * specified. For example, it may round copy boxes outwards such
    * that they lie on particular alignment boundaries.
    */
} SVGA3dCmdSurfaceDMA;                /* SVGA_3D_CMD_SURFACE_DMA */

/*
 * SVGA3dCmdSurfaceDMASuffix --
 *
 *    This is a command suffix that will appear after a SurfaceDMA command in
 *    the FIFO.  It contains some extra information that hosts may use to
 *    optimize performance or protect the guest.  This suffix exists to preserve
 *    backwards compatibility while also allowing for new functionality to be
 *    implemented.
 */

typedef
struct {
   uint32 suffixSize;

   /*
    * The maximum offset is used to determine the maximum offset from the
    * guestPtr base address that will be accessed or written to during this
    * surfaceDMA.  If the suffix is supported, the host will respect this
    * boundary while performing surface DMAs.
    *
    * Defaults to MAX_UINT32
    */
   uint32 maximumOffset;

   /*
    * A set of flags that describes optimizations that the host may perform
    * while performing this surface DMA operation.  The guest should never rely
    * on behaviour that is different when these flags are set for correctness.
    *
    * Defaults to 0
    */
   SVGA3dSurfaceDMAFlags flags;
} SVGA3dCmdSurfaceDMASuffix;

/*
 * SVGA_3D_CMD_DRAW_PRIMITIVES --
 *
 *   This command is the SVGA3D device's generic drawing entry point.
 *   It can draw multiple ranges of primitives, optionally using an
 *   index buffer, using an arbitrary collection of vertex buffers.
 *
 *   Each SVGA3dVertexDecl defines a distinct vertex array to bind
 *   during this draw call. The declarations specify which surface
 *   the vertex data lives in, what that vertex data is used for,
 *   and how to interpret it.
 *
 *   Each SVGA3dPrimitiveRange defines a collection of primitives
 *   to render using the same vertex arrays. An index buffer is
 *   optional.
 */

typedef
struct {
   /*
    * A range hint is an optional specification for the range of indices
    * in an SVGA3dArray that will be used. If 'last' is zero, it is assumed
    * that the entire array will be used.
    *
    * These are only hints. The SVGA3D device may use them for
    * performance optimization if possible, but it's also allowed to
    * ignore these values.
    */
   uint32               first;
   uint32               last;
} SVGA3dArrayRangeHint;

typedef
struct {
   /*
    * Define the origin and shape of a vertex or index array. Both
    * 'offset' and 'stride' are in bytes. The provided surface will be
    * reinterpreted as a flat array of bytes in the same format used
    * by surface DMA operations. To avoid unnecessary conversions, the
    * surface should be created with the SVGA3D_BUFFER format.
    *
    * Index 0 in the array starts 'offset' bytes into the surface.
    * Index 1 begins at byte 'offset + stride', etc. Array indices may
    * not be negative.
    */
   uint32               surfaceId;
   uint32               offset;
   uint32               stride;
} SVGA3dArray;

typedef
struct {
   /*
    * Describe a vertex array's data type, and define how it is to be
    * used by the fixed function pipeline or the vertex shader. It
    * isn't useful to have two VertexDecls with the same
    * VertexArrayIdentity in one draw call.
    */
   SVGA3dDeclType       type;
   SVGA3dDeclMethod     method;
   SVGA3dDeclUsage      usage;
   uint32               usageIndex;
} SVGA3dVertexArrayIdentity;

typedef
struct {
   SVGA3dVertexArrayIdentity  identity;
   SVGA3dArray                array;
   SVGA3dArrayRangeHint       rangeHint;
} SVGA3dVertexDecl;

typedef
struct {
   /*
    * Define a group of primitives to render, from sequential indices.
    *
    * The value of 'primitiveType' and 'primitiveCount' imply the
    * total number of vertices that will be rendered.
    */
   SVGA3dPrimitiveType  primType;
   uint32               primitiveCount;

   /*
    * Optional index buffer. If indexArray.surfaceId is
    * SVGA3D_INVALID_ID, we render without an index buffer. Rendering
    * without an index buffer is identical to rendering with an index
    * buffer containing the sequence [0, 1, 2, 3, ...].
    *
    * If an index buffer is in use, indexWidth specifies the width in
    * bytes of each index value. It must be less than or equal to
    * indexArray.stride.
    *
    * (Currently, the SVGA3D device requires index buffers to be tightly
    * packed. In other words, indexWidth == indexArray.stride)
    */
   SVGA3dArray          indexArray;
   uint32               indexWidth;

   /*
    * Optional index bias. This number is added to all indices from
    * indexArray before they are used as vertex array indices. This
    * can be used in multiple ways:
    *
    *  - When not using an indexArray, this bias can be used to
    *    specify where in the vertex arrays to begin rendering.
    *
    *  - A positive number here is equivalent to increasing the
    *    offset in each vertex array.
    *
    *  - A negative number can be used to render using a small
    *    vertex array and an index buffer that contains large
    *    values. This may be used by some applications that
    *    crop a vertex buffer without modifying their index
    *    buffer.
    *
    * Note that rendering with a negative bias value may be slower and
    * use more memory than rendering with a positive or zero bias.
    */
   int32                indexBias;
} SVGA3dPrimitiveRange;

typedef
struct {
   uint32               cid;
   uint32               numVertexDecls;
   uint32               numRanges;

   /*
    * There are two variable size arrays after the
    * SVGA3dCmdDrawPrimitives structure. In order,
    * they are:
    *
    * 1. SVGA3dVertexDecl, quantity 'numVertexDecls', but no more than
    *    SVGA3D_MAX_VERTEX_ARRAYS;
    * 2. SVGA3dPrimitiveRange, quantity 'numRanges', but no more than
    *    SVGA3D_MAX_DRAW_PRIMITIVE_RANGES;
    * 3. Optionally, SVGA3dVertexDivisor, quantity 'numVertexDecls' (contains
    *    the frequency divisor for the corresponding vertex decl).
    */
} SVGA3dCmdDrawPrimitives;      /* SVGA_3D_CMD_DRAWPRIMITIVES */

typedef
struct {
   uint32                   stage;
   SVGA3dTextureStateName   name;
   union {
      uint32                value;
      float                 floatValue;
   };
} SVGA3dTextureState;

typedef
struct {
   uint32               cid;
   /* Followed by variable number of SVGA3dTextureState structures */
} SVGA3dCmdSetTextureState;      /* SVGA_3D_CMD_SETTEXTURESTATE */

typedef
struct {
   uint32                   cid;
   SVGA3dTransformType      type;
   float                    matrix[16];
} SVGA3dCmdSetTransform;          /* SVGA_3D_CMD_SETTRANSFORM */

typedef
struct {
   float                min;
   float                max;
} SVGA3dZRange;

typedef
struct {
   uint32               cid;
   SVGA3dZRange         zRange;
} SVGA3dCmdSetZRange;             /* SVGA_3D_CMD_SETZRANGE */

typedef
struct {
   float                diffuse[4];
   float                ambient[4];
   float                specular[4];
   float                emissive[4];
   float                shininess;
} SVGA3dMaterial;

typedef
struct {
   uint32               cid;
   SVGA3dFace           face;
   SVGA3dMaterial       material;
} SVGA3dCmdSetMaterial;           /* SVGA_3D_CMD_SETMATERIAL */

typedef
struct {
   uint32               cid;
   uint32               index;
   SVGA3dLightData      data;
} SVGA3dCmdSetLightData;           /* SVGA_3D_CMD_SETLIGHTDATA */

typedef
struct {
   uint32               cid;
   uint32               index;
   uint32               enabled;
} SVGA3dCmdSetLightEnabled;      /* SVGA_3D_CMD_SETLIGHTENABLED */

typedef
struct {
   uint32               cid;
   SVGA3dRect           rect;
} SVGA3dCmdSetViewport;           /* SVGA_3D_CMD_SETVIEWPORT */

typedef
struct {
   uint32               cid;
   SVGA3dRect           rect;
} SVGA3dCmdSetScissorRect;         /* SVGA_3D_CMD_SETSCISSORRECT */

typedef
struct {
   uint32               cid;
   uint32               index;
   float                plane[4];
} SVGA3dCmdSetClipPlane;           /* SVGA_3D_CMD_SETCLIPPLANE */

typedef
struct {
   uint32               cid;
   uint32               shid;
   SVGA3dShaderType     type;
   /* Followed by variable number of DWORDs for shader bycode */
} SVGA3dCmdDefineShader;           /* SVGA_3D_CMD_SHADER_DEFINE */

typedef
struct {
   uint32               cid;
   uint32               shid;
   SVGA3dShaderType     type;
} SVGA3dCmdDestroyShader;         /* SVGA_3D_CMD_SHADER_DESTROY */

typedef
struct {
   uint32                  cid;
   uint32                  reg;     /* register number */
   SVGA3dShaderType        type;
   SVGA3dShaderConstType   ctype;
   uint32                  values[4];
} SVGA3dCmdSetShaderConst;        /* SVGA_3D_CMD_SET_SHADER_CONST */

typedef
struct {
   uint32               cid;
   SVGA3dShaderType     type;
   uint32               shid;
} SVGA3dCmdSetShader;             /* SVGA_3D_CMD_SET_SHADER */

typedef
struct {
   uint32               cid;
   SVGA3dQueryType      type;
} SVGA3dCmdBeginQuery;           /* SVGA_3D_CMD_BEGIN_QUERY */

typedef
struct {
   uint32               cid;
   SVGA3dQueryType      type;
   SVGAGuestPtr         guestResult;  /* Points to an SVGA3dQueryResult structure */
} SVGA3dCmdEndQuery;                  /* SVGA_3D_CMD_END_QUERY */

typedef
struct {
   uint32               cid;          /* Same parameters passed to END_QUERY */
   SVGA3dQueryType      type;
   SVGAGuestPtr         guestResult;
} SVGA3dCmdWaitForQuery;              /* SVGA_3D_CMD_WAIT_FOR_QUERY */

typedef
struct {
   uint32               totalSize;    /* Set by guest before query is ended. */
   SVGA3dQueryState     state;        /* Set by host or guest. See SVGA3dQueryState. */
   union {                            /* Set by host on exit from PENDING state */
      uint32            result32;
   };
} SVGA3dQueryResult;

/*
 * SVGA_3D_CMD_BLIT_SURFACE_TO_SCREEN --
 *
 *    This is a blit from an SVGA3D surface to a Screen Object. Just
 *    like GMR-to-screen blits, this blit may be directed at a
 *    specific screen or to the virtual coordinate space.
 *
 *    The blit copies from a rectangular region of an SVGA3D surface
 *    image to a rectangular region of a screen or screens.
 *
 *    This command takes an optional variable-length list of clipping
 *    rectangles after the body of the command. If no rectangles are
 *    specified, there is no clipping region. The entire destRect is
 *    drawn to. If one or more rectangles are included, they describe
 *    a clipping region. The clip rectangle coordinates are measured
 *    relative to the top-left corner of destRect.
 *
 *    This clipping region serves multiple purposes:
 *
 *      - It can be used to perform an irregularly shaped blit more
 *        efficiently than by issuing many separate blit commands.
 *
 *      - It is equivalent to allowing blits with non-integer
 *        source coordinates. You could blit just one half-pixel
 *        of a source, for example, by specifying a larger
 *        destination rectangle than you need, then removing
 *        part of it using a clip rectangle.
 *
 * Availability:
 *    SVGA_FIFO_CAP_SCREEN_OBJECT
 *
 * Limitations:
 *
 *    - Currently, no backend supports blits from a mipmap or face
 *      other than the first one.
 */

typedef
struct {
   SVGA3dSurfaceImageId srcImage;
   SVGASignedRect       srcRect;
   uint32               destScreenId; /* Screen ID or SVGA_ID_INVALID for virt. coords */
   SVGASignedRect       destRect;     /* Supports scaling if src/rest different size */
   /* Clipping: zero or more SVGASignedRects follow */
} SVGA3dCmdBlitSurfaceToScreen;         /* SVGA_3D_CMD_BLIT_SURFACE_TO_SCREEN */

typedef
struct {
   uint32               sid;
   SVGA3dTextureFilter  filter;
} SVGA3dCmdGenerateMipmaps;             /* SVGA_3D_CMD_GENERATE_MIPMAPS */


/*
 * Guest-backed surface definitions.
 */

typedef uint32 SVGAMobId;

typedef enum SVGAMobFormat {
   SVGA3D_MOBFMT_INVALID = SVGA3D_INVALID_ID,
   SVGA3D_MOBFMT_PTDEPTH_0 = 0,
   SVGA3D_MOBFMT_PTDEPTH_1 = 1,
   SVGA3D_MOBFMT_PTDEPTH_2 = 2,
   SVGA3D_MOBFMT_RANGE     = 3,
   SVGA3D_MOBFMT_PTDEPTH64_0 = 4,
   SVGA3D_MOBFMT_PTDEPTH64_1 = 5,
   SVGA3D_MOBFMT_PTDEPTH64_2 = 6,
   SVGA3D_MOBFMT_MAX,
} SVGAMobFormat;

/*
 * Sizes of opaque types.
 */

#define SVGA3D_OTABLE_MOB_ENTRY_SIZE 16
#define SVGA3D_OTABLE_CONTEXT_ENTRY_SIZE 8
#define SVGA3D_OTABLE_SURFACE_ENTRY_SIZE 64
#define SVGA3D_OTABLE_SHADER_ENTRY_SIZE 16
#define SVGA3D_OTABLE_SCREEN_TARGET_ENTRY_SIZE 64
#define SVGA3D_CONTEXT_DATA_SIZE 16384

/*
 * SVGA3dCmdSetOTableBase --
 *
 * This command allows the guest to specify the base PPN of the
 * specified object table.
 */

typedef enum {
   SVGA_OTABLE_MOB           = 0,
   SVGA_OTABLE_MIN           = 0,
   SVGA_OTABLE_SURFACE       = 1,
   SVGA_OTABLE_CONTEXT       = 2,
   SVGA_OTABLE_SHADER        = 3,
   SVGA_OTABLE_SCREEN_TARGET = 4,
   SVGA_OTABLE_DX9_MAX       = 5,
   SVGA_OTABLE_MAX           = 8
} SVGAOTableType;

typedef
struct {
   SVGAOTableType type;
   PPN baseAddress;
   uint32 sizeInBytes;
   uint32 validSizeInBytes;
   SVGAMobFormat ptDepth;
}
__attribute__((__packed__))
SVGA3dCmdSetOTableBase;  /* SVGA_3D_CMD_SET_OTABLE_BASE */

typedef
struct {
   SVGAOTableType type;
   PPN64 baseAddress;
   uint32 sizeInBytes;
   uint32 validSizeInBytes;
   SVGAMobFormat ptDepth;
}
__attribute__((__packed__))
SVGA3dCmdSetOTableBase64;  /* SVGA_3D_CMD_SET_OTABLE_BASE64 */

typedef
struct {
   SVGAOTableType type;
}
__attribute__((__packed__))
SVGA3dCmdReadbackOTable;  /* SVGA_3D_CMD_READBACK_OTABLE */

/*
 * Define a memory object (Mob) in the OTable.
 */

typedef
struct SVGA3dCmdDefineGBMob {
   SVGAMobId mobid;
   SVGAMobFormat ptDepth;
   PPN base;
   uint32 sizeInBytes;
}
__attribute__((__packed__))
SVGA3dCmdDefineGBMob;   /* SVGA_3D_CMD_DEFINE_GB_MOB */


/*
 * Destroys an object in the OTable.
 */

typedef
struct SVGA3dCmdDestroyGBMob {
   SVGAMobId mobid;
}
__attribute__((__packed__))
SVGA3dCmdDestroyGBMob;   /* SVGA_3D_CMD_DESTROY_GB_MOB */

/*
 * Redefine an object in the OTable.
 */

typedef
struct SVGA3dCmdRedefineGBMob {
   SVGAMobId mobid;
   SVGAMobFormat ptDepth;
   PPN base;
   uint32 sizeInBytes;
}
__attribute__((__packed__))
SVGA3dCmdRedefineGBMob;   /* SVGA_3D_CMD_REDEFINE_GB_MOB */

/*
 * Define a memory object (Mob) in the OTable with a PPN64 base.
 */

typedef
struct SVGA3dCmdDefineGBMob64 {
   SVGAMobId mobid;
   SVGAMobFormat ptDepth;
   PPN64 base;
   uint32 sizeInBytes;
}
__attribute__((__packed__))
SVGA3dCmdDefineGBMob64;   /* SVGA_3D_CMD_DEFINE_GB_MOB64 */

/*
 * Redefine an object in the OTable with PPN64 base.
 */

typedef
struct SVGA3dCmdRedefineGBMob64 {
   SVGAMobId mobid;
   SVGAMobFormat ptDepth;
   PPN64 base;
   uint32 sizeInBytes;
}
__attribute__((__packed__))
SVGA3dCmdRedefineGBMob64;   /* SVGA_3D_CMD_REDEFINE_GB_MOB64 */

/*
 * Notification that the page tables have been modified.
 */

typedef
struct SVGA3dCmdUpdateGBMobMapping {
   SVGAMobId mobid;
}
__attribute__((__packed__))
SVGA3dCmdUpdateGBMobMapping;   /* SVGA_3D_CMD_UPDATE_GB_MOB_MAPPING */

/*
 * Define a guest-backed surface.
 */

typedef
struct SVGA3dCmdDefineGBSurface {
   uint32 sid;
   SVGA3dSurfaceFlags surfaceFlags;
   SVGA3dSurfaceFormat format;
   uint32 numMipLevels;
   uint32 multisampleCount;
   SVGA3dTextureFilter autogenFilter;
   SVGA3dSize size;
} SVGA3dCmdDefineGBSurface;   /* SVGA_3D_CMD_DEFINE_GB_SURFACE */

/*
 * Destroy a guest-backed surface.
 */

typedef
struct SVGA3dCmdDestroyGBSurface {
   uint32 sid;
} SVGA3dCmdDestroyGBSurface;   /* SVGA_3D_CMD_DESTROY_GB_SURFACE */

/*
 * Bind a guest-backed surface to an object.
 */

typedef
struct SVGA3dCmdBindGBSurface {
   uint32 sid;
   SVGAMobId mobid;
} SVGA3dCmdBindGBSurface;   /* SVGA_3D_CMD_BIND_GB_SURFACE */

/*
 * Conditionally bind a mob to a guest backed surface if testMobid
 * matches the currently bound mob.  Optionally issue a readback on
 * the surface while it is still bound to the old mobid if the mobid
 * is changed by this command.
 */

#define SVGA3D_COND_BIND_GB_SURFACE_FLAG_READBACK (1 << 0)

typedef
struct{
   uint32 sid;
   SVGAMobId testMobid;
   SVGAMobId mobid;
   uint32 flags;
}
SVGA3dCmdCondBindGBSurface;          /* SVGA_3D_CMD_COND_BIND_GB_SURFACE */

/*
 * Update an image in a guest-backed surface.
 * (Inform the device that the guest-contents have been updated.)
 */

typedef
struct SVGA3dCmdUpdateGBImage {
   SVGA3dSurfaceImageId image;
   SVGA3dBox box;
} SVGA3dCmdUpdateGBImage;   /* SVGA_3D_CMD_UPDATE_GB_IMAGE */

/*
 * Update an entire guest-backed surface.
 * (Inform the device that the guest-contents have been updated.)
 */

typedef
struct SVGA3dCmdUpdateGBSurface {
   uint32 sid;
} SVGA3dCmdUpdateGBSurface;   /* SVGA_3D_CMD_UPDATE_GB_SURFACE */

/*
 * Readback an image in a guest-backed surface.
 * (Request the device to flush the dirty contents into the guest.)
 */

typedef
struct SVGA3dCmdReadbackGBImage {
   SVGA3dSurfaceImageId image;
} SVGA3dCmdReadbackGBImage;   /* SVGA_3D_CMD_READBACK_GB_IMAGE*/

/*
 * Readback an entire guest-backed surface.
 * (Request the device to flush the dirty contents into the guest.)
 */

typedef
struct SVGA3dCmdReadbackGBSurface {
   uint32 sid;
} SVGA3dCmdReadbackGBSurface;   /* SVGA_3D_CMD_READBACK_GB_SURFACE */

/*
 * Readback a sub rect of an image in a guest-backed surface.  After
 * issuing this command the driver is required to issue an update call
 * of the same region before issuing any other commands that reference
 * this surface or rendering is not guaranteed.
 */

typedef
struct SVGA3dCmdReadbackGBImagePartial {
   SVGA3dSurfaceImageId image;
   SVGA3dBox box;
   uint32 invertBox;
}
SVGA3dCmdReadbackGBImagePartial; /* SVGA_3D_CMD_READBACK_GB_IMAGE_PARTIAL */

/*
 * Invalidate an image in a guest-backed surface.
 * (Notify the device that the contents can be lost.)
 */

typedef
struct SVGA3dCmdInvalidateGBImage {
   SVGA3dSurfaceImageId image;
} SVGA3dCmdInvalidateGBImage;   /* SVGA_3D_CMD_INVALIDATE_GB_IMAGE */

/*
 * Invalidate an entire guest-backed surface.
 * (Notify the device that the contents if all images can be lost.)
 */

typedef
struct SVGA3dCmdInvalidateGBSurface {
   uint32 sid;
} SVGA3dCmdInvalidateGBSurface; /* SVGA_3D_CMD_INVALIDATE_GB_SURFACE */

/*
 * Invalidate a sub rect of an image in a guest-backed surface.  After
 * issuing this command the driver is required to issue an update call
 * of the same region before issuing any other commands that reference
 * this surface or rendering is not guaranteed.
 */

typedef
struct SVGA3dCmdInvalidateGBImagePartial {
   SVGA3dSurfaceImageId image;
   SVGA3dBox box;
   uint32 invertBox;
}
SVGA3dCmdInvalidateGBImagePartial; /* SVGA_3D_CMD_INVALIDATE_GB_IMAGE_PARTIAL */

/*
 * Define a guest-backed context.
 */

typedef
struct SVGA3dCmdDefineGBContext {
   uint32 cid;
} SVGA3dCmdDefineGBContext;   /* SVGA_3D_CMD_DEFINE_GB_CONTEXT */

/*
 * Destroy a guest-backed context.
 */

typedef
struct SVGA3dCmdDestroyGBContext {
   uint32 cid;
} SVGA3dCmdDestroyGBContext;   /* SVGA_3D_CMD_DESTROY_GB_CONTEXT */

/*
 * Bind a guest-backed context.
 *
 * validContents should be set to 0 for new contexts,
 * and 1 if this is an old context which is getting paged
 * back on to the device.
 *
 * For new contexts, it is recommended that the driver
 * issue commands to initialize all interesting state
 * prior to rendering.
 */

typedef
struct SVGA3dCmdBindGBContext {
   uint32 cid;
   SVGAMobId mobid;
   uint32 validContents;
} SVGA3dCmdBindGBContext;   /* SVGA_3D_CMD_BIND_GB_CONTEXT */

/*
 * Readback a guest-backed context.
 * (Request that the device flush the contents back into guest memory.)
 */

typedef
struct SVGA3dCmdReadbackGBContext {
   uint32 cid;
} SVGA3dCmdReadbackGBContext;   /* SVGA_3D_CMD_READBACK_GB_CONTEXT */

/*
 * Invalidate a guest-backed context.
 */
typedef
struct SVGA3dCmdInvalidateGBContext {
   uint32 cid;
} SVGA3dCmdInvalidateGBContext;   /* SVGA_3D_CMD_INVALIDATE_GB_CONTEXT */

/*
 * Define a guest-backed shader.
 */

typedef
struct SVGA3dCmdDefineGBShader {
   uint32 shid;
   SVGA3dShaderType type;
   uint32 sizeInBytes;
} SVGA3dCmdDefineGBShader;   /* SVGA_3D_CMD_DEFINE_GB_SHADER */

/*
 * Bind a guest-backed shader.
 */

typedef struct SVGA3dCmdBindGBShader {
   uint32 shid;
   SVGAMobId mobid;
   uint32 offsetInBytes;
} SVGA3dCmdBindGBShader;   /* SVGA_3D_CMD_BIND_GB_SHADER */

/*
 * Destroy a guest-backed shader.
 */

typedef struct SVGA3dCmdDestroyGBShader {
   uint32 shid;
} SVGA3dCmdDestroyGBShader;   /* SVGA_3D_CMD_DESTROY_GB_SHADER */

typedef
struct {
   uint32                  cid;
   uint32                  regStart;
   SVGA3dShaderType        shaderType;
   SVGA3dShaderConstType   constType;

   /*
    * Followed by a variable number of shader constants.
    *
    * Note that FLOAT and INT constants are 4-dwords in length, while
    * BOOL constants are 1-dword in length.
    */
} SVGA3dCmdSetGBShaderConstInline;
/* SVGA_3D_CMD_SET_GB_SHADERCONSTS_INLINE */

typedef
struct {
   uint32               cid;
   SVGA3dQueryType      type;
} SVGA3dCmdBeginGBQuery;           /* SVGA_3D_CMD_BEGIN_GB_QUERY */

typedef
struct {
   uint32               cid;
   SVGA3dQueryType      type;
   SVGAMobId mobid;
   uint32 offset;
} SVGA3dCmdEndGBQuery;                  /* SVGA_3D_CMD_END_GB_QUERY */


/*
 * SVGA_3D_CMD_WAIT_FOR_GB_QUERY --
 *
 *    The semantics of this command are identical to the
 *    SVGA_3D_CMD_WAIT_FOR_QUERY except that the results are written
 *    to a Mob instead of a GMR.
 */

typedef
struct {
   uint32               cid;
   SVGA3dQueryType      type;
   SVGAMobId mobid;
   uint32 offset;
} SVGA3dCmdWaitForGBQuery;          /* SVGA_3D_CMD_WAIT_FOR_GB_QUERY */

typedef
struct {
   SVGAMobId mobid;
   uint32 fbOffset;
   uint32 initalized;
}
SVGA3dCmdEnableGart;              /* SVGA_3D_CMD_ENABLE_GART */

typedef
struct {
   SVGAMobId mobid;
   uint32 gartOffset;
}
SVGA3dCmdMapMobIntoGart;          /* SVGA_3D_CMD_MAP_MOB_INTO_GART */


typedef
struct {
   uint32 gartOffset;
   uint32 numPages;
}
SVGA3dCmdUnmapGartRange;          /* SVGA_3D_CMD_UNMAP_GART_RANGE */


/*
 * Screen Targets
 */
#define SVGA_STFLAG_PRIMARY (1 << 0)

typedef
struct {
   uint32 stid;
   uint32 width;
   uint32 height;
   int32 xRoot;
   int32 yRoot;
   uint32 flags;
}
SVGA3dCmdDefineGBScreenTarget;    /* SVGA_3D_CMD_DEFINE_GB_SCREENTARGET */

typedef
struct {
   uint32 stid;
}
SVGA3dCmdDestroyGBScreenTarget;  /* SVGA_3D_CMD_DESTROY_GB_SCREENTARGET */

typedef
struct {
   uint32 stid;
   SVGA3dSurfaceImageId image;
}
SVGA3dCmdBindGBScreenTarget;  /* SVGA_3D_CMD_BIND_GB_SCREENTARGET */

typedef
struct {
   uint32 stid;
   SVGA3dBox box;
}
SVGA3dCmdUpdateGBScreenTarget;  /* SVGA_3D_CMD_UPDATE_GB_SCREENTARGET */

/*
 * Capability query index.
 *
 * Notes:
 *
 *   1. SVGA3D_DEVCAP_MAX_TEXTURES reflects the maximum number of
 *      fixed-function texture units available. Each of these units
 *      work in both FFP and Shader modes, and they support texture
 *      transforms and texture coordinates. The host may have additional
 *      texture image units that are only usable with shaders.
 *
 *   2. The BUFFER_FORMAT capabilities are deprecated, and they always
 *      return TRUE. Even on physical hardware that does not support
 *      these formats natively, the SVGA3D device will provide an emulation
 *      which should be invisible to the guest OS.
 *
 *      In general, the SVGA3D device should support any operation on
 *      any surface format, it just may perform some of these
 *      operations in software depending on the capabilities of the
 *      available physical hardware.
 *
 *      XXX: In the future, we will add capabilities that describe in
 *      detail what formats are supported in hardware for what kinds
 *      of operations.
 */

typedef enum {
   SVGA3D_DEVCAP_3D                                = 0,
   SVGA3D_DEVCAP_MAX_LIGHTS                        = 1,
   SVGA3D_DEVCAP_MAX_TEXTURES                      = 2,  /* See note (1) */
   SVGA3D_DEVCAP_MAX_CLIP_PLANES                   = 3,
   SVGA3D_DEVCAP_VERTEX_SHADER_VERSION             = 4,
   SVGA3D_DEVCAP_VERTEX_SHADER                     = 5,
   SVGA3D_DEVCAP_FRAGMENT_SHADER_VERSION           = 6,
   SVGA3D_DEVCAP_FRAGMENT_SHADER                   = 7,
   SVGA3D_DEVCAP_MAX_RENDER_TARGETS                = 8,
   SVGA3D_DEVCAP_S23E8_TEXTURES                    = 9,
   SVGA3D_DEVCAP_S10E5_TEXTURES                    = 10,
   SVGA3D_DEVCAP_MAX_FIXED_VERTEXBLEND             = 11,
   SVGA3D_DEVCAP_D16_BUFFER_FORMAT                 = 12, /* See note (2) */
   SVGA3D_DEVCAP_D24S8_BUFFER_FORMAT               = 13, /* See note (2) */
   SVGA3D_DEVCAP_D24X8_BUFFER_FORMAT               = 14, /* See note (2) */
   SVGA3D_DEVCAP_QUERY_TYPES                       = 15,
   SVGA3D_DEVCAP_TEXTURE_GRADIENT_SAMPLING         = 16,
   SVGA3D_DEVCAP_MAX_POINT_SIZE                    = 17,
   SVGA3D_DEVCAP_MAX_SHADER_TEXTURES               = 18,
   SVGA3D_DEVCAP_MAX_TEXTURE_WIDTH                 = 19,
   SVGA3D_DEVCAP_MAX_TEXTURE_HEIGHT                = 20,
   SVGA3D_DEVCAP_MAX_VOLUME_EXTENT                 = 21,
   SVGA3D_DEVCAP_MAX_TEXTURE_REPEAT                = 22,
   SVGA3D_DEVCAP_MAX_TEXTURE_ASPECT_RATIO          = 23,
   SVGA3D_DEVCAP_MAX_TEXTURE_ANISOTROPY            = 24,
   SVGA3D_DEVCAP_MAX_PRIMITIVE_COUNT               = 25,
   SVGA3D_DEVCAP_MAX_VERTEX_INDEX                  = 26,
   SVGA3D_DEVCAP_MAX_VERTEX_SHADER_INSTRUCTIONS    = 27,
   SVGA3D_DEVCAP_MAX_FRAGMENT_SHADER_INSTRUCTIONS  = 28,
   SVGA3D_DEVCAP_MAX_VERTEX_SHADER_TEMPS           = 29,
   SVGA3D_DEVCAP_MAX_FRAGMENT_SHADER_TEMPS         = 30,
   SVGA3D_DEVCAP_TEXTURE_OPS                       = 31,
   SVGA3D_DEVCAP_SURFACEFMT_X8R8G8B8               = 32,
   SVGA3D_DEVCAP_SURFACEFMT_A8R8G8B8               = 33,
   SVGA3D_DEVCAP_SURFACEFMT_A2R10G10B10            = 34,
   SVGA3D_DEVCAP_SURFACEFMT_X1R5G5B5               = 35,
   SVGA3D_DEVCAP_SURFACEFMT_A1R5G5B5               = 36,
   SVGA3D_DEVCAP_SURFACEFMT_A4R4G4B4               = 37,
   SVGA3D_DEVCAP_SURFACEFMT_R5G6B5                 = 38,
   SVGA3D_DEVCAP_SURFACEFMT_LUMINANCE16            = 39,
   SVGA3D_DEVCAP_SURFACEFMT_LUMINANCE8_ALPHA8      = 40,
   SVGA3D_DEVCAP_SURFACEFMT_ALPHA8                 = 41,
   SVGA3D_DEVCAP_SURFACEFMT_LUMINANCE8             = 42,
   SVGA3D_DEVCAP_SURFACEFMT_Z_D16                  = 43,
   SVGA3D_DEVCAP_SURFACEFMT_Z_D24S8                = 44,
   SVGA3D_DEVCAP_SURFACEFMT_Z_D24X8                = 45,
   SVGA3D_DEVCAP_SURFACEFMT_DXT1                   = 46,
   SVGA3D_DEVCAP_SURFACEFMT_DXT2                   = 47,
   SVGA3D_DEVCAP_SURFACEFMT_DXT3                   = 48,
   SVGA3D_DEVCAP_SURFACEFMT_DXT4                   = 49,
   SVGA3D_DEVCAP_SURFACEFMT_DXT5                   = 50,
   SVGA3D_DEVCAP_SURFACEFMT_BUMPX8L8V8U8           = 51,
   SVGA3D_DEVCAP_SURFACEFMT_A2W10V10U10            = 52,
   SVGA3D_DEVCAP_SURFACEFMT_BUMPU8V8               = 53,
   SVGA3D_DEVCAP_SURFACEFMT_Q8W8V8U8               = 54,
   SVGA3D_DEVCAP_SURFACEFMT_CxV8U8                 = 55,
   SVGA3D_DEVCAP_SURFACEFMT_R_S10E5                = 56,
   SVGA3D_DEVCAP_SURFACEFMT_R_S23E8                = 57,
   SVGA3D_DEVCAP_SURFACEFMT_RG_S10E5               = 58,
   SVGA3D_DEVCAP_SURFACEFMT_RG_S23E8               = 59,
   SVGA3D_DEVCAP_SURFACEFMT_ARGB_S10E5             = 60,
   SVGA3D_DEVCAP_SURFACEFMT_ARGB_S23E8             = 61,
   SVGA3D_DEVCAP_MAX_VERTEX_SHADER_TEXTURES        = 63,

   /*
    * Note that MAX_SIMULTANEOUS_RENDER_TARGETS is a maximum count of color
    * render targets.  This does no include the depth or stencil targets.
    */
   SVGA3D_DEVCAP_MAX_SIMULTANEOUS_RENDER_TARGETS   = 64,

   SVGA3D_DEVCAP_SURFACEFMT_V16U16                 = 65,
   SVGA3D_DEVCAP_SURFACEFMT_G16R16                 = 66,
   SVGA3D_DEVCAP_SURFACEFMT_A16B16G16R16           = 67,
   SVGA3D_DEVCAP_SURFACEFMT_UYVY                   = 68,
   SVGA3D_DEVCAP_SURFACEFMT_YUY2                   = 69,
   SVGA3D_DEVCAP_MULTISAMPLE_NONMASKABLESAMPLES    = 70,
   SVGA3D_DEVCAP_MULTISAMPLE_MASKABLESAMPLES       = 71,
   SVGA3D_DEVCAP_ALPHATOCOVERAGE                   = 72,
   SVGA3D_DEVCAP_SUPERSAMPLE                       = 73,
   SVGA3D_DEVCAP_AUTOGENMIPMAPS                    = 74,
   SVGA3D_DEVCAP_SURFACEFMT_NV12                   = 75,
   SVGA3D_DEVCAP_SURFACEFMT_AYUV                   = 76,

   /*
    * This is the maximum number of SVGA context IDs that the guest
    * can define using SVGA_3D_CMD_CONTEXT_DEFINE.
    */
   SVGA3D_DEVCAP_MAX_CONTEXT_IDS                   = 77,

   /*
    * This is the maximum number of SVGA surface IDs that the guest
    * can define using SVGA_3D_CMD_SURFACE_DEFINE*.
    */
   SVGA3D_DEVCAP_MAX_SURFACE_IDS                   = 78,

   SVGA3D_DEVCAP_SURFACEFMT_Z_DF16                 = 79,
   SVGA3D_DEVCAP_SURFACEFMT_Z_DF24                 = 80,
   SVGA3D_DEVCAP_SURFACEFMT_Z_D24S8_INT            = 81,

   SVGA3D_DEVCAP_SURFACEFMT_BC4_UNORM              = 82,
   SVGA3D_DEVCAP_SURFACEFMT_BC5_UNORM              = 83,

   /*
    * Deprecated.
<<<<<<< HEAD
    */
   SVGA3D_DEVCAP_VGPU10                            = 84,

   /*
    * This contains several SVGA_3D_CAPS_VIDEO_DECODE elements
    * ored together, one for every type of video decoding supported.
    */
   SVGA3D_DEVCAP_VIDEO_DECODE                      = 85,

   /*
    * This contains several SVGA_3D_CAPS_VIDEO_PROCESS elements
    * ored together, one for every type of video processing supported.
    */
   SVGA3D_DEVCAP_VIDEO_PROCESS                     = 86,

   SVGA3D_DEVCAP_LINE_AA                           = 87,  /* boolean */
   SVGA3D_DEVCAP_LINE_STIPPLE                      = 88,  /* boolean */
   SVGA3D_DEVCAP_MAX_LINE_WIDTH                    = 89,  /* float */
   SVGA3D_DEVCAP_MAX_AA_LINE_WIDTH                 = 90,  /* float */

   SVGA3D_DEVCAP_SURFACEFMT_YV12                   = 91,

   /*
    * Does the host support the SVGA logic ops commands?
    */
   SVGA3D_DEVCAP_LOGICOPS                          = 92,

   /*
    * What support does the host have for screen targets?
    *
    * See the SVGA3D_SCREENTARGET_CAP bits below.
    */
=======
    */
   SVGA3D_DEVCAP_VGPU10                            = 84,

   /*
    * This contains several SVGA_3D_CAPS_VIDEO_DECODE elements
    * ored together, one for every type of video decoding supported.
    */
   SVGA3D_DEVCAP_VIDEO_DECODE                      = 85,

   /*
    * This contains several SVGA_3D_CAPS_VIDEO_PROCESS elements
    * ored together, one for every type of video processing supported.
    */
   SVGA3D_DEVCAP_VIDEO_PROCESS                     = 86,

   SVGA3D_DEVCAP_LINE_AA                           = 87,  /* boolean */
   SVGA3D_DEVCAP_LINE_STIPPLE                      = 88,  /* boolean */
   SVGA3D_DEVCAP_MAX_LINE_WIDTH                    = 89,  /* float */
   SVGA3D_DEVCAP_MAX_AA_LINE_WIDTH                 = 90,  /* float */

   SVGA3D_DEVCAP_SURFACEFMT_YV12                   = 91,

   /*
    * Does the host support the SVGA logic ops commands?
    */
   SVGA3D_DEVCAP_LOGICOPS                          = 92,

   /*
    * What support does the host have for screen targets?
    *
    * See the SVGA3D_SCREENTARGET_CAP bits below.
    */
>>>>>>> 56041bf9
   SVGA3D_DEVCAP_SCREENTARGETS                     = 93,

   SVGA3D_DEVCAP_MAX                                  /* This must be the last index. */
} SVGA3dDevCapIndex;

typedef union {
   Bool   b;
   uint32 u;
   int32  i;
   float  f;
} SVGA3dDevCapResult;

typedef enum {
   SVGA3DCAPS_RECORD_UNKNOWN        = 0,
   SVGA3DCAPS_RECORD_DEVCAPS_MIN    = 0x100,
   SVGA3DCAPS_RECORD_DEVCAPS        = 0x100,
   SVGA3DCAPS_RECORD_DEVCAPS_MAX    = 0x1ff,
} SVGA3dCapsRecordType;

typedef
struct SVGA3dCapsRecordHeader {
   uint32 length;
   SVGA3dCapsRecordType type;
}
SVGA3dCapsRecordHeader;

typedef
struct SVGA3dCapsRecord {
   SVGA3dCapsRecordHeader header;
   uint32 data[1];
}
SVGA3dCapsRecord;


typedef uint32 SVGA3dCapPair[2];

#endif /* _SVGA3D_REG_H_ */<|MERGE_RESOLUTION|>--- conflicted
+++ resolved
@@ -2539,7 +2539,6 @@
 
    /*
     * Deprecated.
-<<<<<<< HEAD
     */
    SVGA3D_DEVCAP_VGPU10                            = 84,
 
@@ -2572,40 +2571,6 @@
     *
     * See the SVGA3D_SCREENTARGET_CAP bits below.
     */
-=======
-    */
-   SVGA3D_DEVCAP_VGPU10                            = 84,
-
-   /*
-    * This contains several SVGA_3D_CAPS_VIDEO_DECODE elements
-    * ored together, one for every type of video decoding supported.
-    */
-   SVGA3D_DEVCAP_VIDEO_DECODE                      = 85,
-
-   /*
-    * This contains several SVGA_3D_CAPS_VIDEO_PROCESS elements
-    * ored together, one for every type of video processing supported.
-    */
-   SVGA3D_DEVCAP_VIDEO_PROCESS                     = 86,
-
-   SVGA3D_DEVCAP_LINE_AA                           = 87,  /* boolean */
-   SVGA3D_DEVCAP_LINE_STIPPLE                      = 88,  /* boolean */
-   SVGA3D_DEVCAP_MAX_LINE_WIDTH                    = 89,  /* float */
-   SVGA3D_DEVCAP_MAX_AA_LINE_WIDTH                 = 90,  /* float */
-
-   SVGA3D_DEVCAP_SURFACEFMT_YV12                   = 91,
-
-   /*
-    * Does the host support the SVGA logic ops commands?
-    */
-   SVGA3D_DEVCAP_LOGICOPS                          = 92,
-
-   /*
-    * What support does the host have for screen targets?
-    *
-    * See the SVGA3D_SCREENTARGET_CAP bits below.
-    */
->>>>>>> 56041bf9
    SVGA3D_DEVCAP_SCREENTARGETS                     = 93,
 
    SVGA3D_DEVCAP_MAX                                  /* This must be the last index. */
