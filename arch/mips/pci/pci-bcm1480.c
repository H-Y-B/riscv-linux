--- conflicted
+++ resolved
@@ -173,13 +173,8 @@
 }
 
 struct pci_ops bcm1480_pci_ops = {
-<<<<<<< HEAD
-	.read = bcm1480_pcibios_read,
-	.write = bcm1480_pcibios_write,
-=======
 	.read	= bcm1480_pcibios_read,
 	.write	= bcm1480_pcibios_write,
->>>>>>> 44923c9c
 };
 
 static struct resource bcm1480_mem_resource = {
