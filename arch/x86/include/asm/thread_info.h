--- conflicted
+++ resolved
@@ -85,10 +85,7 @@
 #define TIF_USER_RETURN_NOTIFY	11	/* notify kernel of userspace return */
 #define TIF_UPROBE		12	/* breakpointed or singlestepping */
 #define TIF_PATCH_PENDING	13	/* pending live patching update */
-<<<<<<< HEAD
-=======
 #define TIF_NOCPUID		15	/* CPUID is not accessible in userland */
->>>>>>> 5720acf4
 #define TIF_NOTSC		16	/* TSC is not accessible in userland */
 #define TIF_IA32		17	/* IA32 compatibility process */
 #define TIF_NOHZ		19	/* in adaptive nohz mode */
@@ -113,10 +110,7 @@
 #define _TIF_USER_RETURN_NOTIFY	(1 << TIF_USER_RETURN_NOTIFY)
 #define _TIF_UPROBE		(1 << TIF_UPROBE)
 #define _TIF_PATCH_PENDING	(1 << TIF_PATCH_PENDING)
-<<<<<<< HEAD
-=======
 #define _TIF_NOCPUID		(1 << TIF_NOCPUID)
->>>>>>> 5720acf4
 #define _TIF_NOTSC		(1 << TIF_NOTSC)
 #define _TIF_IA32		(1 << TIF_IA32)
 #define _TIF_NOHZ		(1 << TIF_NOHZ)
