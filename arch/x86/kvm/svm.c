/*
 * Kernel-based Virtual Machine driver for Linux
 *
 * AMD SVM support
 *
 * Copyright (C) 2006 Qumranet, Inc.
 * Copyright 2010 Red Hat, Inc. and/or its affiliates.
 *
 * Authors:
 *   Yaniv Kamay  <yaniv@qumranet.com>
 *   Avi Kivity   <avi@qumranet.com>
 *
 * This work is licensed under the terms of the GNU GPL, version 2.  See
 * the COPYING file in the top-level directory.
 *
 */

#define pr_fmt(fmt) "SVM: " fmt

#include <linux/kvm_host.h>

#include "irq.h"
#include "mmu.h"
#include "kvm_cache_regs.h"
#include "x86.h"
#include "cpuid.h"
#include "pmu.h"

#include <linux/module.h>
#include <linux/mod_devicetable.h>
#include <linux/kernel.h>
#include <linux/vmalloc.h>
#include <linux/highmem.h>
#include <linux/sched.h>
#include <linux/trace_events.h>
#include <linux/slab.h>
#include <linux/amd-iommu.h>
#include <linux/hashtable.h>
#include <linux/frame.h>
#include <linux/psp-sev.h>
#include <linux/file.h>
#include <linux/pagemap.h>
#include <linux/swap.h>

#include <asm/apic.h>
#include <asm/perf_event.h>
#include <asm/tlbflush.h>
#include <asm/desc.h>
#include <asm/debugreg.h>
#include <asm/kvm_para.h>
#include <asm/irq_remapping.h>
#include <asm/nospec-branch.h>

#include <asm/virtext.h>
#include "trace.h"

#define __ex(x) __kvm_handle_fault_on_reboot(x)

MODULE_AUTHOR("Qumranet");
MODULE_LICENSE("GPL");

static const struct x86_cpu_id svm_cpu_id[] = {
	X86_FEATURE_MATCH(X86_FEATURE_SVM),
	{}
};
MODULE_DEVICE_TABLE(x86cpu, svm_cpu_id);

#define IOPM_ALLOC_ORDER 2
#define MSRPM_ALLOC_ORDER 1

#define SEG_TYPE_LDT 2
#define SEG_TYPE_BUSY_TSS16 3

#define SVM_FEATURE_NPT            (1 <<  0)
#define SVM_FEATURE_LBRV           (1 <<  1)
#define SVM_FEATURE_SVML           (1 <<  2)
#define SVM_FEATURE_NRIP           (1 <<  3)
#define SVM_FEATURE_TSC_RATE       (1 <<  4)
#define SVM_FEATURE_VMCB_CLEAN     (1 <<  5)
#define SVM_FEATURE_FLUSH_ASID     (1 <<  6)
#define SVM_FEATURE_DECODE_ASSIST  (1 <<  7)
#define SVM_FEATURE_PAUSE_FILTER   (1 << 10)

#define SVM_AVIC_DOORBELL	0xc001011b

#define NESTED_EXIT_HOST	0	/* Exit handled on host level */
#define NESTED_EXIT_DONE	1	/* Exit caused nested vmexit  */
#define NESTED_EXIT_CONTINUE	2	/* Further checks needed      */

#define DEBUGCTL_RESERVED_BITS (~(0x3fULL))

#define TSC_RATIO_RSVD          0xffffff0000000000ULL
#define TSC_RATIO_MIN		0x0000000000000001ULL
#define TSC_RATIO_MAX		0x000000ffffffffffULL

#define AVIC_HPA_MASK	~((0xFFFULL << 52) | 0xFFF)

/*
 * 0xff is broadcast, so the max index allowed for physical APIC ID
 * table is 0xfe.  APIC IDs above 0xff are reserved.
 */
#define AVIC_MAX_PHYSICAL_ID_COUNT	255

#define AVIC_UNACCEL_ACCESS_WRITE_MASK		1
#define AVIC_UNACCEL_ACCESS_OFFSET_MASK		0xFF0
#define AVIC_UNACCEL_ACCESS_VECTOR_MASK		0xFFFFFFFF

/* AVIC GATAG is encoded using VM and VCPU IDs */
#define AVIC_VCPU_ID_BITS		8
#define AVIC_VCPU_ID_MASK		((1 << AVIC_VCPU_ID_BITS) - 1)

#define AVIC_VM_ID_BITS			24
#define AVIC_VM_ID_NR			(1 << AVIC_VM_ID_BITS)
#define AVIC_VM_ID_MASK			((1 << AVIC_VM_ID_BITS) - 1)

#define AVIC_GATAG(x, y)		(((x & AVIC_VM_ID_MASK) << AVIC_VCPU_ID_BITS) | \
						(y & AVIC_VCPU_ID_MASK))
#define AVIC_GATAG_TO_VMID(x)		((x >> AVIC_VCPU_ID_BITS) & AVIC_VM_ID_MASK)
#define AVIC_GATAG_TO_VCPUID(x)		(x & AVIC_VCPU_ID_MASK)

static bool erratum_383_found __read_mostly;

static const u32 host_save_user_msrs[] = {
#ifdef CONFIG_X86_64
	MSR_STAR, MSR_LSTAR, MSR_CSTAR, MSR_SYSCALL_MASK, MSR_KERNEL_GS_BASE,
	MSR_FS_BASE,
#endif
	MSR_IA32_SYSENTER_CS, MSR_IA32_SYSENTER_ESP, MSR_IA32_SYSENTER_EIP,
	MSR_TSC_AUX,
};

#define NR_HOST_SAVE_USER_MSRS ARRAY_SIZE(host_save_user_msrs)

struct kvm_vcpu;

struct nested_state {
	struct vmcb *hsave;
	u64 hsave_msr;
	u64 vm_cr_msr;
	u64 vmcb;

	/* These are the merged vectors */
	u32 *msrpm;

	/* gpa pointers to the real vectors */
	u64 vmcb_msrpm;
	u64 vmcb_iopm;

	/* A VMEXIT is required but not yet emulated */
	bool exit_required;

	/* cache for intercepts of the guest */
	u32 intercept_cr;
	u32 intercept_dr;
	u32 intercept_exceptions;
	u64 intercept;

	/* Nested Paging related state */
	u64 nested_cr3;
};

#define MSRPM_OFFSETS	16
static u32 msrpm_offsets[MSRPM_OFFSETS] __read_mostly;

/*
 * Set osvw_len to higher value when updated Revision Guides
 * are published and we know what the new status bits are
 */
static uint64_t osvw_len = 4, osvw_status;

struct vcpu_svm {
	struct kvm_vcpu vcpu;
	struct vmcb *vmcb;
	unsigned long vmcb_pa;
	struct svm_cpu_data *svm_data;
	uint64_t asid_generation;
	uint64_t sysenter_esp;
	uint64_t sysenter_eip;
	uint64_t tsc_aux;

	u64 next_rip;

	u64 host_user_msrs[NR_HOST_SAVE_USER_MSRS];
	struct {
		u16 fs;
		u16 gs;
		u16 ldt;
		u64 gs_base;
	} host;

	u32 *msrpm;

	ulong nmi_iret_rip;

	struct nested_state nested;

	bool nmi_singlestep;
	u64 nmi_singlestep_guest_rflags;

	unsigned int3_injected;
	unsigned long int3_rip;

	/* cached guest cpuid flags for faster access */
	bool nrips_enabled	: 1;

	u32 ldr_reg;
	struct page *avic_backing_page;
	u64 *avic_physical_id_cache;
	bool avic_is_running;

	/*
	 * Per-vcpu list of struct amd_svm_iommu_ir:
	 * This is used mainly to store interrupt remapping information used
	 * when update the vcpu affinity. This avoids the need to scan for
	 * IRTE and try to match ga_tag in the IOMMU driver.
	 */
	struct list_head ir_list;
	spinlock_t ir_list_lock;

	/* which host CPU was used for running this vcpu */
	unsigned int last_cpu;
};

/*
 * This is a wrapper of struct amd_iommu_ir_data.
 */
struct amd_svm_iommu_ir {
	struct list_head node;	/* Used by SVM for per-vcpu ir_list */
	void *data;		/* Storing pointer to struct amd_ir_data */
};

#define AVIC_LOGICAL_ID_ENTRY_GUEST_PHYSICAL_ID_MASK	(0xFF)
#define AVIC_LOGICAL_ID_ENTRY_VALID_MASK		(1 << 31)

#define AVIC_PHYSICAL_ID_ENTRY_HOST_PHYSICAL_ID_MASK	(0xFFULL)
#define AVIC_PHYSICAL_ID_ENTRY_BACKING_PAGE_MASK	(0xFFFFFFFFFFULL << 12)
#define AVIC_PHYSICAL_ID_ENTRY_IS_RUNNING_MASK		(1ULL << 62)
#define AVIC_PHYSICAL_ID_ENTRY_VALID_MASK		(1ULL << 63)

static DEFINE_PER_CPU(u64, current_tsc_ratio);
#define TSC_RATIO_DEFAULT	0x0100000000ULL

#define MSR_INVALID			0xffffffffU

static const struct svm_direct_access_msrs {
	u32 index;   /* Index of the MSR */
	bool always; /* True if intercept is always on */
} direct_access_msrs[] = {
	{ .index = MSR_STAR,				.always = true  },
	{ .index = MSR_IA32_SYSENTER_CS,		.always = true  },
#ifdef CONFIG_X86_64
	{ .index = MSR_GS_BASE,				.always = true  },
	{ .index = MSR_FS_BASE,				.always = true  },
	{ .index = MSR_KERNEL_GS_BASE,			.always = true  },
	{ .index = MSR_LSTAR,				.always = true  },
	{ .index = MSR_CSTAR,				.always = true  },
	{ .index = MSR_SYSCALL_MASK,			.always = true  },
#endif
	{ .index = MSR_IA32_LASTBRANCHFROMIP,		.always = false },
	{ .index = MSR_IA32_LASTBRANCHTOIP,		.always = false },
	{ .index = MSR_IA32_LASTINTFROMIP,		.always = false },
	{ .index = MSR_IA32_LASTINTTOIP,		.always = false },
	{ .index = MSR_INVALID,				.always = false },
};

/* enable NPT for AMD64 and X86 with PAE */
#if defined(CONFIG_X86_64) || defined(CONFIG_X86_PAE)
static bool npt_enabled = true;
#else
static bool npt_enabled;
#endif

/* allow nested paging (virtualized MMU) for all guests */
static int npt = true;
module_param(npt, int, S_IRUGO);

/* allow nested virtualization in KVM/SVM */
static int nested = true;
module_param(nested, int, S_IRUGO);

/* enable / disable AVIC */
static int avic;
#ifdef CONFIG_X86_LOCAL_APIC
module_param(avic, int, S_IRUGO);
#endif

/* enable/disable Virtual VMLOAD VMSAVE */
static int vls = true;
module_param(vls, int, 0444);

/* enable/disable Virtual GIF */
static int vgif = true;
module_param(vgif, int, 0444);

/* enable/disable SEV support */
static int sev = IS_ENABLED(CONFIG_AMD_MEM_ENCRYPT_ACTIVE_BY_DEFAULT);
module_param(sev, int, 0444);

static void svm_set_cr0(struct kvm_vcpu *vcpu, unsigned long cr0);
static void svm_flush_tlb(struct kvm_vcpu *vcpu, bool invalidate_gpa);
static void svm_complete_interrupts(struct vcpu_svm *svm);

static int nested_svm_exit_handled(struct vcpu_svm *svm);
static int nested_svm_intercept(struct vcpu_svm *svm);
static int nested_svm_vmexit(struct vcpu_svm *svm);
static int nested_svm_check_exception(struct vcpu_svm *svm, unsigned nr,
				      bool has_error_code, u32 error_code);

enum {
	VMCB_INTERCEPTS, /* Intercept vectors, TSC offset,
			    pause filter count */
	VMCB_PERM_MAP,   /* IOPM Base and MSRPM Base */
	VMCB_ASID,	 /* ASID */
	VMCB_INTR,	 /* int_ctl, int_vector */
	VMCB_NPT,        /* npt_en, nCR3, gPAT */
	VMCB_CR,	 /* CR0, CR3, CR4, EFER */
	VMCB_DR,         /* DR6, DR7 */
	VMCB_DT,         /* GDT, IDT */
	VMCB_SEG,        /* CS, DS, SS, ES, CPL */
	VMCB_CR2,        /* CR2 only */
	VMCB_LBR,        /* DBGCTL, BR_FROM, BR_TO, LAST_EX_FROM, LAST_EX_TO */
	VMCB_AVIC,       /* AVIC APIC_BAR, AVIC APIC_BACKING_PAGE,
			  * AVIC PHYSICAL_TABLE pointer,
			  * AVIC LOGICAL_TABLE pointer
			  */
	VMCB_DIRTY_MAX,
};

/* TPR and CR2 are always written before VMRUN */
#define VMCB_ALWAYS_DIRTY_MASK	((1U << VMCB_INTR) | (1U << VMCB_CR2))

#define VMCB_AVIC_APIC_BAR_MASK		0xFFFFFFFFFF000ULL

static unsigned int max_sev_asid;
static unsigned int min_sev_asid;
static unsigned long *sev_asid_bitmap;
#define __sme_page_pa(x) __sme_set(page_to_pfn(x) << PAGE_SHIFT)

struct enc_region {
	struct list_head list;
	unsigned long npages;
	struct page **pages;
	unsigned long uaddr;
	unsigned long size;
};

static inline bool svm_sev_enabled(void)
{
	return max_sev_asid;
}

static inline bool sev_guest(struct kvm *kvm)
{
	struct kvm_sev_info *sev = &kvm->arch.sev_info;

	return sev->active;
}

static inline int sev_get_asid(struct kvm *kvm)
{
	struct kvm_sev_info *sev = &kvm->arch.sev_info;

	return sev->asid;
}

static inline void mark_all_dirty(struct vmcb *vmcb)
{
	vmcb->control.clean = 0;
}

static inline void mark_all_clean(struct vmcb *vmcb)
{
	vmcb->control.clean = ((1 << VMCB_DIRTY_MAX) - 1)
			       & ~VMCB_ALWAYS_DIRTY_MASK;
}

static inline void mark_dirty(struct vmcb *vmcb, int bit)
{
	vmcb->control.clean &= ~(1 << bit);
}

static inline struct vcpu_svm *to_svm(struct kvm_vcpu *vcpu)
{
	return container_of(vcpu, struct vcpu_svm, vcpu);
}

static inline void avic_update_vapic_bar(struct vcpu_svm *svm, u64 data)
{
	svm->vmcb->control.avic_vapic_bar = data & VMCB_AVIC_APIC_BAR_MASK;
	mark_dirty(svm->vmcb, VMCB_AVIC);
}

static inline bool avic_vcpu_is_running(struct kvm_vcpu *vcpu)
{
	struct vcpu_svm *svm = to_svm(vcpu);
	u64 *entry = svm->avic_physical_id_cache;

	if (!entry)
		return false;

	return (READ_ONCE(*entry) & AVIC_PHYSICAL_ID_ENTRY_IS_RUNNING_MASK);
}

static void recalc_intercepts(struct vcpu_svm *svm)
{
	struct vmcb_control_area *c, *h;
	struct nested_state *g;
	u32 h_intercept_exceptions;

	mark_dirty(svm->vmcb, VMCB_INTERCEPTS);

	if (!is_guest_mode(&svm->vcpu))
		return;

	c = &svm->vmcb->control;
	h = &svm->nested.hsave->control;
	g = &svm->nested;

	/* No need to intercept #UD if L1 doesn't intercept it */
	h_intercept_exceptions =
		h->intercept_exceptions & ~(1U << UD_VECTOR);

	c->intercept_cr = h->intercept_cr | g->intercept_cr;
	c->intercept_dr = h->intercept_dr | g->intercept_dr;
	c->intercept_exceptions =
		h_intercept_exceptions | g->intercept_exceptions;
	c->intercept = h->intercept | g->intercept;
}

static inline struct vmcb *get_host_vmcb(struct vcpu_svm *svm)
{
	if (is_guest_mode(&svm->vcpu))
		return svm->nested.hsave;
	else
		return svm->vmcb;
}

static inline void set_cr_intercept(struct vcpu_svm *svm, int bit)
{
	struct vmcb *vmcb = get_host_vmcb(svm);

	vmcb->control.intercept_cr |= (1U << bit);

	recalc_intercepts(svm);
}

static inline void clr_cr_intercept(struct vcpu_svm *svm, int bit)
{
	struct vmcb *vmcb = get_host_vmcb(svm);

	vmcb->control.intercept_cr &= ~(1U << bit);

	recalc_intercepts(svm);
}

static inline bool is_cr_intercept(struct vcpu_svm *svm, int bit)
{
	struct vmcb *vmcb = get_host_vmcb(svm);

	return vmcb->control.intercept_cr & (1U << bit);
}

static inline void set_dr_intercepts(struct vcpu_svm *svm)
{
	struct vmcb *vmcb = get_host_vmcb(svm);

	vmcb->control.intercept_dr = (1 << INTERCEPT_DR0_READ)
		| (1 << INTERCEPT_DR1_READ)
		| (1 << INTERCEPT_DR2_READ)
		| (1 << INTERCEPT_DR3_READ)
		| (1 << INTERCEPT_DR4_READ)
		| (1 << INTERCEPT_DR5_READ)
		| (1 << INTERCEPT_DR6_READ)
		| (1 << INTERCEPT_DR7_READ)
		| (1 << INTERCEPT_DR0_WRITE)
		| (1 << INTERCEPT_DR1_WRITE)
		| (1 << INTERCEPT_DR2_WRITE)
		| (1 << INTERCEPT_DR3_WRITE)
		| (1 << INTERCEPT_DR4_WRITE)
		| (1 << INTERCEPT_DR5_WRITE)
		| (1 << INTERCEPT_DR6_WRITE)
		| (1 << INTERCEPT_DR7_WRITE);

	recalc_intercepts(svm);
}

static inline void clr_dr_intercepts(struct vcpu_svm *svm)
{
	struct vmcb *vmcb = get_host_vmcb(svm);

	vmcb->control.intercept_dr = 0;

	recalc_intercepts(svm);
}

static inline void set_exception_intercept(struct vcpu_svm *svm, int bit)
{
	struct vmcb *vmcb = get_host_vmcb(svm);

	vmcb->control.intercept_exceptions |= (1U << bit);

	recalc_intercepts(svm);
}

static inline void clr_exception_intercept(struct vcpu_svm *svm, int bit)
{
	struct vmcb *vmcb = get_host_vmcb(svm);

	vmcb->control.intercept_exceptions &= ~(1U << bit);

	recalc_intercepts(svm);
}

static inline void set_intercept(struct vcpu_svm *svm, int bit)
{
	struct vmcb *vmcb = get_host_vmcb(svm);

	vmcb->control.intercept |= (1ULL << bit);

	recalc_intercepts(svm);
}

static inline void clr_intercept(struct vcpu_svm *svm, int bit)
{
	struct vmcb *vmcb = get_host_vmcb(svm);

	vmcb->control.intercept &= ~(1ULL << bit);

	recalc_intercepts(svm);
}

static inline bool vgif_enabled(struct vcpu_svm *svm)
{
	return !!(svm->vmcb->control.int_ctl & V_GIF_ENABLE_MASK);
}

static inline void enable_gif(struct vcpu_svm *svm)
{
	if (vgif_enabled(svm))
		svm->vmcb->control.int_ctl |= V_GIF_MASK;
	else
		svm->vcpu.arch.hflags |= HF_GIF_MASK;
}

static inline void disable_gif(struct vcpu_svm *svm)
{
	if (vgif_enabled(svm))
		svm->vmcb->control.int_ctl &= ~V_GIF_MASK;
	else
		svm->vcpu.arch.hflags &= ~HF_GIF_MASK;
}

static inline bool gif_set(struct vcpu_svm *svm)
{
	if (vgif_enabled(svm))
		return !!(svm->vmcb->control.int_ctl & V_GIF_MASK);
	else
		return !!(svm->vcpu.arch.hflags & HF_GIF_MASK);
}

static unsigned long iopm_base;

struct kvm_ldttss_desc {
	u16 limit0;
	u16 base0;
	unsigned base1:8, type:5, dpl:2, p:1;
	unsigned limit1:4, zero0:3, g:1, base2:8;
	u32 base3;
	u32 zero1;
} __attribute__((packed));

struct svm_cpu_data {
	int cpu;

	u64 asid_generation;
	u32 max_asid;
	u32 next_asid;
	u32 min_asid;
	struct kvm_ldttss_desc *tss_desc;

	struct page *save_area;

	/* index = sev_asid, value = vmcb pointer */
	struct vmcb **sev_vmcbs;
};

static DEFINE_PER_CPU(struct svm_cpu_data *, svm_data);

struct svm_init_data {
	int cpu;
	int r;
};

static const u32 msrpm_ranges[] = {0, 0xc0000000, 0xc0010000};

#define NUM_MSR_MAPS ARRAY_SIZE(msrpm_ranges)
#define MSRS_RANGE_SIZE 2048
#define MSRS_IN_RANGE (MSRS_RANGE_SIZE * 8 / 2)

static u32 svm_msrpm_offset(u32 msr)
{
	u32 offset;
	int i;

	for (i = 0; i < NUM_MSR_MAPS; i++) {
		if (msr < msrpm_ranges[i] ||
		    msr >= msrpm_ranges[i] + MSRS_IN_RANGE)
			continue;

		offset  = (msr - msrpm_ranges[i]) / 4; /* 4 msrs per u8 */
		offset += (i * MSRS_RANGE_SIZE);       /* add range offset */

		/* Now we have the u8 offset - but need the u32 offset */
		return offset / 4;
	}

	/* MSR not in any range */
	return MSR_INVALID;
}

#define MAX_INST_SIZE 15

static inline void clgi(void)
{
	asm volatile (__ex(SVM_CLGI));
}

static inline void stgi(void)
{
	asm volatile (__ex(SVM_STGI));
}

static inline void invlpga(unsigned long addr, u32 asid)
{
	asm volatile (__ex(SVM_INVLPGA) : : "a"(addr), "c"(asid));
}

static int get_npt_level(struct kvm_vcpu *vcpu)
{
#ifdef CONFIG_X86_64
	return PT64_ROOT_4LEVEL;
#else
	return PT32E_ROOT_LEVEL;
#endif
}

static void svm_set_efer(struct kvm_vcpu *vcpu, u64 efer)
{
	vcpu->arch.efer = efer;
	if (!npt_enabled && !(efer & EFER_LMA))
		efer &= ~EFER_LME;

	to_svm(vcpu)->vmcb->save.efer = efer | EFER_SVME;
	mark_dirty(to_svm(vcpu)->vmcb, VMCB_CR);
}

static int is_external_interrupt(u32 info)
{
	info &= SVM_EVTINJ_TYPE_MASK | SVM_EVTINJ_VALID;
	return info == (SVM_EVTINJ_VALID | SVM_EVTINJ_TYPE_INTR);
}

static u32 svm_get_interrupt_shadow(struct kvm_vcpu *vcpu)
{
	struct vcpu_svm *svm = to_svm(vcpu);
	u32 ret = 0;

	if (svm->vmcb->control.int_state & SVM_INTERRUPT_SHADOW_MASK)
		ret = KVM_X86_SHADOW_INT_STI | KVM_X86_SHADOW_INT_MOV_SS;
	return ret;
}

static void svm_set_interrupt_shadow(struct kvm_vcpu *vcpu, int mask)
{
	struct vcpu_svm *svm = to_svm(vcpu);

	if (mask == 0)
		svm->vmcb->control.int_state &= ~SVM_INTERRUPT_SHADOW_MASK;
	else
		svm->vmcb->control.int_state |= SVM_INTERRUPT_SHADOW_MASK;

}

static void skip_emulated_instruction(struct kvm_vcpu *vcpu)
{
	struct vcpu_svm *svm = to_svm(vcpu);

	if (svm->vmcb->control.next_rip != 0) {
		WARN_ON_ONCE(!static_cpu_has(X86_FEATURE_NRIPS));
		svm->next_rip = svm->vmcb->control.next_rip;
	}

	if (!svm->next_rip) {
		if (emulate_instruction(vcpu, EMULTYPE_SKIP) !=
				EMULATE_DONE)
			printk(KERN_DEBUG "%s: NOP\n", __func__);
		return;
	}
	if (svm->next_rip - kvm_rip_read(vcpu) > MAX_INST_SIZE)
		printk(KERN_ERR "%s: ip 0x%lx next 0x%llx\n",
		       __func__, kvm_rip_read(vcpu), svm->next_rip);

	kvm_rip_write(vcpu, svm->next_rip);
	svm_set_interrupt_shadow(vcpu, 0);
}

static void svm_queue_exception(struct kvm_vcpu *vcpu)
{
	struct vcpu_svm *svm = to_svm(vcpu);
	unsigned nr = vcpu->arch.exception.nr;
	bool has_error_code = vcpu->arch.exception.has_error_code;
	bool reinject = vcpu->arch.exception.injected;
	u32 error_code = vcpu->arch.exception.error_code;

	/*
	 * If we are within a nested VM we'd better #VMEXIT and let the guest
	 * handle the exception
	 */
	if (!reinject &&
	    nested_svm_check_exception(svm, nr, has_error_code, error_code))
		return;

	if (nr == BP_VECTOR && !static_cpu_has(X86_FEATURE_NRIPS)) {
		unsigned long rip, old_rip = kvm_rip_read(&svm->vcpu);

		/*
		 * For guest debugging where we have to reinject #BP if some
		 * INT3 is guest-owned:
		 * Emulate nRIP by moving RIP forward. Will fail if injection
		 * raises a fault that is not intercepted. Still better than
		 * failing in all cases.
		 */
		skip_emulated_instruction(&svm->vcpu);
		rip = kvm_rip_read(&svm->vcpu);
		svm->int3_rip = rip + svm->vmcb->save.cs.base;
		svm->int3_injected = rip - old_rip;
	}

	svm->vmcb->control.event_inj = nr
		| SVM_EVTINJ_VALID
		| (has_error_code ? SVM_EVTINJ_VALID_ERR : 0)
		| SVM_EVTINJ_TYPE_EXEPT;
	svm->vmcb->control.event_inj_err = error_code;
}

static void svm_init_erratum_383(void)
{
	u32 low, high;
	int err;
	u64 val;

	if (!static_cpu_has_bug(X86_BUG_AMD_TLB_MMATCH))
		return;

	/* Use _safe variants to not break nested virtualization */
	val = native_read_msr_safe(MSR_AMD64_DC_CFG, &err);
	if (err)
		return;

	val |= (1ULL << 47);

	low  = lower_32_bits(val);
	high = upper_32_bits(val);

	native_write_msr_safe(MSR_AMD64_DC_CFG, low, high);

	erratum_383_found = true;
}

static void svm_init_osvw(struct kvm_vcpu *vcpu)
{
	/*
	 * Guests should see errata 400 and 415 as fixed (assuming that
	 * HLT and IO instructions are intercepted).
	 */
	vcpu->arch.osvw.length = (osvw_len >= 3) ? (osvw_len) : 3;
	vcpu->arch.osvw.status = osvw_status & ~(6ULL);

	/*
	 * By increasing VCPU's osvw.length to 3 we are telling the guest that
	 * all osvw.status bits inside that length, including bit 0 (which is
	 * reserved for erratum 298), are valid. However, if host processor's
	 * osvw_len is 0 then osvw_status[0] carries no information. We need to
	 * be conservative here and therefore we tell the guest that erratum 298
	 * is present (because we really don't know).
	 */
	if (osvw_len == 0 && boot_cpu_data.x86 == 0x10)
		vcpu->arch.osvw.status |= 1;
}

static int has_svm(void)
{
	const char *msg;

	if (!cpu_has_svm(&msg)) {
		printk(KERN_INFO "has_svm: %s\n", msg);
		return 0;
	}

	return 1;
}

static void svm_hardware_disable(void)
{
	/* Make sure we clean up behind us */
	if (static_cpu_has(X86_FEATURE_TSCRATEMSR))
		wrmsrl(MSR_AMD64_TSC_RATIO, TSC_RATIO_DEFAULT);

	cpu_svm_disable();

	amd_pmu_disable_virt();
}

static int svm_hardware_enable(void)
{

	struct svm_cpu_data *sd;
	uint64_t efer;
	struct desc_struct *gdt;
	int me = raw_smp_processor_id();

	rdmsrl(MSR_EFER, efer);
	if (efer & EFER_SVME)
		return -EBUSY;

	if (!has_svm()) {
		pr_err("%s: err EOPNOTSUPP on %d\n", __func__, me);
		return -EINVAL;
	}
	sd = per_cpu(svm_data, me);
	if (!sd) {
		pr_err("%s: svm_data is NULL on %d\n", __func__, me);
		return -EINVAL;
	}

	sd->asid_generation = 1;
	sd->max_asid = cpuid_ebx(SVM_CPUID_FUNC) - 1;
	sd->next_asid = sd->max_asid + 1;
	sd->min_asid = max_sev_asid + 1;

	gdt = get_current_gdt_rw();
	sd->tss_desc = (struct kvm_ldttss_desc *)(gdt + GDT_ENTRY_TSS);

	wrmsrl(MSR_EFER, efer | EFER_SVME);

	wrmsrl(MSR_VM_HSAVE_PA, page_to_pfn(sd->save_area) << PAGE_SHIFT);

	if (static_cpu_has(X86_FEATURE_TSCRATEMSR)) {
		wrmsrl(MSR_AMD64_TSC_RATIO, TSC_RATIO_DEFAULT);
		__this_cpu_write(current_tsc_ratio, TSC_RATIO_DEFAULT);
	}


	/*
	 * Get OSVW bits.
	 *
	 * Note that it is possible to have a system with mixed processor
	 * revisions and therefore different OSVW bits. If bits are not the same
	 * on different processors then choose the worst case (i.e. if erratum
	 * is present on one processor and not on another then assume that the
	 * erratum is present everywhere).
	 */
	if (cpu_has(&boot_cpu_data, X86_FEATURE_OSVW)) {
		uint64_t len, status = 0;
		int err;

		len = native_read_msr_safe(MSR_AMD64_OSVW_ID_LENGTH, &err);
		if (!err)
			status = native_read_msr_safe(MSR_AMD64_OSVW_STATUS,
						      &err);

		if (err)
			osvw_status = osvw_len = 0;
		else {
			if (len < osvw_len)
				osvw_len = len;
			osvw_status |= status;
			osvw_status &= (1ULL << osvw_len) - 1;
		}
	} else
		osvw_status = osvw_len = 0;

	svm_init_erratum_383();

	amd_pmu_enable_virt();

	return 0;
}

static void svm_cpu_uninit(int cpu)
{
	struct svm_cpu_data *sd = per_cpu(svm_data, raw_smp_processor_id());

	if (!sd)
		return;

	per_cpu(svm_data, raw_smp_processor_id()) = NULL;
	kfree(sd->sev_vmcbs);
	__free_page(sd->save_area);
	kfree(sd);
}

static int svm_cpu_init(int cpu)
{
	struct svm_cpu_data *sd;
	int r;

	sd = kzalloc(sizeof(struct svm_cpu_data), GFP_KERNEL);
	if (!sd)
		return -ENOMEM;
	sd->cpu = cpu;
	r = -ENOMEM;
	sd->save_area = alloc_page(GFP_KERNEL);
	if (!sd->save_area)
		goto err_1;

	if (svm_sev_enabled()) {
		r = -ENOMEM;
		sd->sev_vmcbs = kmalloc((max_sev_asid + 1) * sizeof(void *), GFP_KERNEL);
		if (!sd->sev_vmcbs)
			goto err_1;
	}

	per_cpu(svm_data, cpu) = sd;

	return 0;

err_1:
	kfree(sd);
	return r;

}

static bool valid_msr_intercept(u32 index)
{
	int i;

	for (i = 0; direct_access_msrs[i].index != MSR_INVALID; i++)
		if (direct_access_msrs[i].index == index)
			return true;

	return false;
}

static void set_msr_interception(u32 *msrpm, unsigned msr,
				 int read, int write)
{
	u8 bit_read, bit_write;
	unsigned long tmp;
	u32 offset;

	/*
	 * If this warning triggers extend the direct_access_msrs list at the
	 * beginning of the file
	 */
	WARN_ON(!valid_msr_intercept(msr));

	offset    = svm_msrpm_offset(msr);
	bit_read  = 2 * (msr & 0x0f);
	bit_write = 2 * (msr & 0x0f) + 1;
	tmp       = msrpm[offset];

	BUG_ON(offset == MSR_INVALID);

	read  ? clear_bit(bit_read,  &tmp) : set_bit(bit_read,  &tmp);
	write ? clear_bit(bit_write, &tmp) : set_bit(bit_write, &tmp);

	msrpm[offset] = tmp;
}

static void svm_vcpu_init_msrpm(u32 *msrpm)
{
	int i;

	memset(msrpm, 0xff, PAGE_SIZE * (1 << MSRPM_ALLOC_ORDER));

	for (i = 0; direct_access_msrs[i].index != MSR_INVALID; i++) {
		if (!direct_access_msrs[i].always)
			continue;

		set_msr_interception(msrpm, direct_access_msrs[i].index, 1, 1);
	}
}

static void add_msr_offset(u32 offset)
{
	int i;

	for (i = 0; i < MSRPM_OFFSETS; ++i) {

		/* Offset already in list? */
		if (msrpm_offsets[i] == offset)
			return;

		/* Slot used by another offset? */
		if (msrpm_offsets[i] != MSR_INVALID)
			continue;

		/* Add offset to list */
		msrpm_offsets[i] = offset;

		return;
	}

	/*
	 * If this BUG triggers the msrpm_offsets table has an overflow. Just
	 * increase MSRPM_OFFSETS in this case.
	 */
	BUG();
}

static void init_msrpm_offsets(void)
{
	int i;

	memset(msrpm_offsets, 0xff, sizeof(msrpm_offsets));

	for (i = 0; direct_access_msrs[i].index != MSR_INVALID; i++) {
		u32 offset;

		offset = svm_msrpm_offset(direct_access_msrs[i].index);
		BUG_ON(offset == MSR_INVALID);

		add_msr_offset(offset);
	}
}

static void svm_enable_lbrv(struct vcpu_svm *svm)
{
	u32 *msrpm = svm->msrpm;

	svm->vmcb->control.virt_ext |= LBR_CTL_ENABLE_MASK;
	set_msr_interception(msrpm, MSR_IA32_LASTBRANCHFROMIP, 1, 1);
	set_msr_interception(msrpm, MSR_IA32_LASTBRANCHTOIP, 1, 1);
	set_msr_interception(msrpm, MSR_IA32_LASTINTFROMIP, 1, 1);
	set_msr_interception(msrpm, MSR_IA32_LASTINTTOIP, 1, 1);
}

static void svm_disable_lbrv(struct vcpu_svm *svm)
{
	u32 *msrpm = svm->msrpm;

	svm->vmcb->control.virt_ext &= ~LBR_CTL_ENABLE_MASK;
	set_msr_interception(msrpm, MSR_IA32_LASTBRANCHFROMIP, 0, 0);
	set_msr_interception(msrpm, MSR_IA32_LASTBRANCHTOIP, 0, 0);
	set_msr_interception(msrpm, MSR_IA32_LASTINTFROMIP, 0, 0);
	set_msr_interception(msrpm, MSR_IA32_LASTINTTOIP, 0, 0);
}

static void disable_nmi_singlestep(struct vcpu_svm *svm)
{
	svm->nmi_singlestep = false;

	if (!(svm->vcpu.guest_debug & KVM_GUESTDBG_SINGLESTEP)) {
		/* Clear our flags if they were not set by the guest */
		if (!(svm->nmi_singlestep_guest_rflags & X86_EFLAGS_TF))
			svm->vmcb->save.rflags &= ~X86_EFLAGS_TF;
		if (!(svm->nmi_singlestep_guest_rflags & X86_EFLAGS_RF))
			svm->vmcb->save.rflags &= ~X86_EFLAGS_RF;
	}
}

/* Note:
 * This hash table is used to map VM_ID to a struct kvm_arch,
 * when handling AMD IOMMU GALOG notification to schedule in
 * a particular vCPU.
 */
#define SVM_VM_DATA_HASH_BITS	8
static DEFINE_HASHTABLE(svm_vm_data_hash, SVM_VM_DATA_HASH_BITS);
static u32 next_vm_id = 0;
static bool next_vm_id_wrapped = 0;
static DEFINE_SPINLOCK(svm_vm_data_hash_lock);

/* Note:
 * This function is called from IOMMU driver to notify
 * SVM to schedule in a particular vCPU of a particular VM.
 */
static int avic_ga_log_notifier(u32 ga_tag)
{
	unsigned long flags;
	struct kvm_arch *ka = NULL;
	struct kvm_vcpu *vcpu = NULL;
	u32 vm_id = AVIC_GATAG_TO_VMID(ga_tag);
	u32 vcpu_id = AVIC_GATAG_TO_VCPUID(ga_tag);

	pr_debug("SVM: %s: vm_id=%#x, vcpu_id=%#x\n", __func__, vm_id, vcpu_id);

	spin_lock_irqsave(&svm_vm_data_hash_lock, flags);
	hash_for_each_possible(svm_vm_data_hash, ka, hnode, vm_id) {
		struct kvm *kvm = container_of(ka, struct kvm, arch);
		struct kvm_arch *vm_data = &kvm->arch;

		if (vm_data->avic_vm_id != vm_id)
			continue;
		vcpu = kvm_get_vcpu_by_id(kvm, vcpu_id);
		break;
	}
	spin_unlock_irqrestore(&svm_vm_data_hash_lock, flags);

	/* Note:
	 * At this point, the IOMMU should have already set the pending
	 * bit in the vAPIC backing page. So, we just need to schedule
	 * in the vcpu.
	 */
	if (vcpu)
		kvm_vcpu_wake_up(vcpu);

	return 0;
}

static __init int sev_hardware_setup(void)
{
	struct sev_user_data_status *status;
	int rc;

	/* Maximum number of encrypted guests supported simultaneously */
	max_sev_asid = cpuid_ecx(0x8000001F);

	if (!max_sev_asid)
		return 1;

	/* Minimum ASID value that should be used for SEV guest */
	min_sev_asid = cpuid_edx(0x8000001F);

	/* Initialize SEV ASID bitmap */
	sev_asid_bitmap = kcalloc(BITS_TO_LONGS(max_sev_asid),
				sizeof(unsigned long), GFP_KERNEL);
	if (!sev_asid_bitmap)
		return 1;

	status = kmalloc(sizeof(*status), GFP_KERNEL);
	if (!status)
		return 1;

	/*
	 * Check SEV platform status.
	 *
	 * PLATFORM_STATUS can be called in any state, if we failed to query
	 * the PLATFORM status then either PSP firmware does not support SEV
	 * feature or SEV firmware is dead.
	 */
	rc = sev_platform_status(status, NULL);
	if (rc)
		goto err;

	pr_info("SEV supported\n");

err:
	kfree(status);
	return rc;
}

static __init int svm_hardware_setup(void)
{
	int cpu;
	struct page *iopm_pages;
	void *iopm_va;
	int r;

	iopm_pages = alloc_pages(GFP_KERNEL, IOPM_ALLOC_ORDER);

	if (!iopm_pages)
		return -ENOMEM;

	iopm_va = page_address(iopm_pages);
	memset(iopm_va, 0xff, PAGE_SIZE * (1 << IOPM_ALLOC_ORDER));
	iopm_base = page_to_pfn(iopm_pages) << PAGE_SHIFT;

	init_msrpm_offsets();

	if (boot_cpu_has(X86_FEATURE_NX))
		kvm_enable_efer_bits(EFER_NX);

	if (boot_cpu_has(X86_FEATURE_FXSR_OPT))
		kvm_enable_efer_bits(EFER_FFXSR);

	if (boot_cpu_has(X86_FEATURE_TSCRATEMSR)) {
		kvm_has_tsc_control = true;
		kvm_max_tsc_scaling_ratio = TSC_RATIO_MAX;
		kvm_tsc_scaling_ratio_frac_bits = 32;
	}

	if (nested) {
		printk(KERN_INFO "kvm: Nested Virtualization enabled\n");
		kvm_enable_efer_bits(EFER_SVME | EFER_LMSLE);
	}

	if (sev) {
		if (boot_cpu_has(X86_FEATURE_SEV) &&
		    IS_ENABLED(CONFIG_KVM_AMD_SEV)) {
			r = sev_hardware_setup();
			if (r)
				sev = false;
		} else {
			sev = false;
		}
	}

	for_each_possible_cpu(cpu) {
		r = svm_cpu_init(cpu);
		if (r)
			goto err;
	}

	if (!boot_cpu_has(X86_FEATURE_NPT))
		npt_enabled = false;

	if (npt_enabled && !npt) {
		printk(KERN_INFO "kvm: Nested Paging disabled\n");
		npt_enabled = false;
	}

	if (npt_enabled) {
		printk(KERN_INFO "kvm: Nested Paging enabled\n");
		kvm_enable_tdp();
	} else
		kvm_disable_tdp();

	if (avic) {
		if (!npt_enabled ||
		    !boot_cpu_has(X86_FEATURE_AVIC) ||
		    !IS_ENABLED(CONFIG_X86_LOCAL_APIC)) {
			avic = false;
		} else {
			pr_info("AVIC enabled\n");

			amd_iommu_register_ga_log_notifier(&avic_ga_log_notifier);
		}
	}

	if (vls) {
		if (!npt_enabled ||
		    !boot_cpu_has(X86_FEATURE_V_VMSAVE_VMLOAD) ||
		    !IS_ENABLED(CONFIG_X86_64)) {
			vls = false;
		} else {
			pr_info("Virtual VMLOAD VMSAVE supported\n");
		}
	}

	if (vgif) {
		if (!boot_cpu_has(X86_FEATURE_VGIF))
			vgif = false;
		else
			pr_info("Virtual GIF supported\n");
	}

	return 0;

err:
	__free_pages(iopm_pages, IOPM_ALLOC_ORDER);
	iopm_base = 0;
	return r;
}

static __exit void svm_hardware_unsetup(void)
{
	int cpu;

	if (svm_sev_enabled())
		kfree(sev_asid_bitmap);

	for_each_possible_cpu(cpu)
		svm_cpu_uninit(cpu);

	__free_pages(pfn_to_page(iopm_base >> PAGE_SHIFT), IOPM_ALLOC_ORDER);
	iopm_base = 0;
}

static void init_seg(struct vmcb_seg *seg)
{
	seg->selector = 0;
	seg->attrib = SVM_SELECTOR_P_MASK | SVM_SELECTOR_S_MASK |
		      SVM_SELECTOR_WRITE_MASK; /* Read/Write Data Segment */
	seg->limit = 0xffff;
	seg->base = 0;
}

static void init_sys_seg(struct vmcb_seg *seg, uint32_t type)
{
	seg->selector = 0;
	seg->attrib = SVM_SELECTOR_P_MASK | type;
	seg->limit = 0xffff;
	seg->base = 0;
}

static void svm_write_tsc_offset(struct kvm_vcpu *vcpu, u64 offset)
{
	struct vcpu_svm *svm = to_svm(vcpu);
	u64 g_tsc_offset = 0;

	if (is_guest_mode(vcpu)) {
		g_tsc_offset = svm->vmcb->control.tsc_offset -
			       svm->nested.hsave->control.tsc_offset;
		svm->nested.hsave->control.tsc_offset = offset;
	} else
		trace_kvm_write_tsc_offset(vcpu->vcpu_id,
					   svm->vmcb->control.tsc_offset,
					   offset);

	svm->vmcb->control.tsc_offset = offset + g_tsc_offset;

	mark_dirty(svm->vmcb, VMCB_INTERCEPTS);
}

static void avic_init_vmcb(struct vcpu_svm *svm)
{
	struct vmcb *vmcb = svm->vmcb;
	struct kvm_arch *vm_data = &svm->vcpu.kvm->arch;
	phys_addr_t bpa = __sme_set(page_to_phys(svm->avic_backing_page));
	phys_addr_t lpa = __sme_set(page_to_phys(vm_data->avic_logical_id_table_page));
	phys_addr_t ppa = __sme_set(page_to_phys(vm_data->avic_physical_id_table_page));

	vmcb->control.avic_backing_page = bpa & AVIC_HPA_MASK;
	vmcb->control.avic_logical_id = lpa & AVIC_HPA_MASK;
	vmcb->control.avic_physical_id = ppa & AVIC_HPA_MASK;
	vmcb->control.avic_physical_id |= AVIC_MAX_PHYSICAL_ID_COUNT;
	vmcb->control.int_ctl |= AVIC_ENABLE_MASK;
}

static void init_vmcb(struct vcpu_svm *svm)
{
	struct vmcb_control_area *control = &svm->vmcb->control;
	struct vmcb_save_area *save = &svm->vmcb->save;

	svm->vcpu.arch.hflags = 0;

	set_cr_intercept(svm, INTERCEPT_CR0_READ);
	set_cr_intercept(svm, INTERCEPT_CR3_READ);
	set_cr_intercept(svm, INTERCEPT_CR4_READ);
	set_cr_intercept(svm, INTERCEPT_CR0_WRITE);
	set_cr_intercept(svm, INTERCEPT_CR3_WRITE);
	set_cr_intercept(svm, INTERCEPT_CR4_WRITE);
	if (!kvm_vcpu_apicv_active(&svm->vcpu))
		set_cr_intercept(svm, INTERCEPT_CR8_WRITE);

	set_dr_intercepts(svm);

	set_exception_intercept(svm, PF_VECTOR);
	set_exception_intercept(svm, UD_VECTOR);
	set_exception_intercept(svm, MC_VECTOR);
	set_exception_intercept(svm, AC_VECTOR);
	set_exception_intercept(svm, DB_VECTOR);

	set_intercept(svm, INTERCEPT_INTR);
	set_intercept(svm, INTERCEPT_NMI);
	set_intercept(svm, INTERCEPT_SMI);
	set_intercept(svm, INTERCEPT_SELECTIVE_CR0);
	set_intercept(svm, INTERCEPT_RDPMC);
	set_intercept(svm, INTERCEPT_CPUID);
	set_intercept(svm, INTERCEPT_INVD);
	set_intercept(svm, INTERCEPT_HLT);
	set_intercept(svm, INTERCEPT_INVLPG);
	set_intercept(svm, INTERCEPT_INVLPGA);
	set_intercept(svm, INTERCEPT_IOIO_PROT);
	set_intercept(svm, INTERCEPT_MSR_PROT);
	set_intercept(svm, INTERCEPT_TASK_SWITCH);
	set_intercept(svm, INTERCEPT_SHUTDOWN);
	set_intercept(svm, INTERCEPT_VMRUN);
	set_intercept(svm, INTERCEPT_VMMCALL);
	set_intercept(svm, INTERCEPT_VMLOAD);
	set_intercept(svm, INTERCEPT_VMSAVE);
	set_intercept(svm, INTERCEPT_STGI);
	set_intercept(svm, INTERCEPT_CLGI);
	set_intercept(svm, INTERCEPT_SKINIT);
	set_intercept(svm, INTERCEPT_WBINVD);
	set_intercept(svm, INTERCEPT_XSETBV);

	if (!kvm_mwait_in_guest()) {
		set_intercept(svm, INTERCEPT_MONITOR);
		set_intercept(svm, INTERCEPT_MWAIT);
	}

	control->iopm_base_pa = __sme_set(iopm_base);
	control->msrpm_base_pa = __sme_set(__pa(svm->msrpm));
	control->int_ctl = V_INTR_MASKING_MASK;

	init_seg(&save->es);
	init_seg(&save->ss);
	init_seg(&save->ds);
	init_seg(&save->fs);
	init_seg(&save->gs);

	save->cs.selector = 0xf000;
	save->cs.base = 0xffff0000;
	/* Executable/Readable Code Segment */
	save->cs.attrib = SVM_SELECTOR_READ_MASK | SVM_SELECTOR_P_MASK |
		SVM_SELECTOR_S_MASK | SVM_SELECTOR_CODE_MASK;
	save->cs.limit = 0xffff;

	save->gdtr.limit = 0xffff;
	save->idtr.limit = 0xffff;

	init_sys_seg(&save->ldtr, SEG_TYPE_LDT);
	init_sys_seg(&save->tr, SEG_TYPE_BUSY_TSS16);

	svm_set_efer(&svm->vcpu, 0);
	save->dr6 = 0xffff0ff0;
	kvm_set_rflags(&svm->vcpu, 2);
	save->rip = 0x0000fff0;
	svm->vcpu.arch.regs[VCPU_REGS_RIP] = save->rip;

	/*
	 * svm_set_cr0() sets PG and WP and clears NW and CD on save->cr0.
	 * It also updates the guest-visible cr0 value.
	 */
	svm_set_cr0(&svm->vcpu, X86_CR0_NW | X86_CR0_CD | X86_CR0_ET);
	kvm_mmu_reset_context(&svm->vcpu);

	save->cr4 = X86_CR4_PAE;
	/* rdx = ?? */

	if (npt_enabled) {
		/* Setup VMCB for Nested Paging */
		control->nested_ctl |= SVM_NESTED_CTL_NP_ENABLE;
		clr_intercept(svm, INTERCEPT_INVLPG);
		clr_exception_intercept(svm, PF_VECTOR);
		clr_cr_intercept(svm, INTERCEPT_CR3_READ);
		clr_cr_intercept(svm, INTERCEPT_CR3_WRITE);
		save->g_pat = svm->vcpu.arch.pat;
		save->cr3 = 0;
		save->cr4 = 0;
	}
	svm->asid_generation = 0;

	svm->nested.vmcb = 0;
	svm->vcpu.arch.hflags = 0;

	if (boot_cpu_has(X86_FEATURE_PAUSEFILTER)) {
		control->pause_filter_count = 3000;
		set_intercept(svm, INTERCEPT_PAUSE);
	}

	if (kvm_vcpu_apicv_active(&svm->vcpu))
		avic_init_vmcb(svm);

	/*
	 * If hardware supports Virtual VMLOAD VMSAVE then enable it
	 * in VMCB and clear intercepts to avoid #VMEXIT.
	 */
	if (vls) {
		clr_intercept(svm, INTERCEPT_VMLOAD);
		clr_intercept(svm, INTERCEPT_VMSAVE);
		svm->vmcb->control.virt_ext |= VIRTUAL_VMLOAD_VMSAVE_ENABLE_MASK;
	}

	if (vgif) {
		clr_intercept(svm, INTERCEPT_STGI);
		clr_intercept(svm, INTERCEPT_CLGI);
		svm->vmcb->control.int_ctl |= V_GIF_ENABLE_MASK;
	}

	if (sev_guest(svm->vcpu.kvm)) {
		svm->vmcb->control.nested_ctl |= SVM_NESTED_CTL_SEV_ENABLE;
		clr_exception_intercept(svm, UD_VECTOR);
	}

	mark_all_dirty(svm->vmcb);

	enable_gif(svm);

}

static u64 *avic_get_physical_id_entry(struct kvm_vcpu *vcpu,
				       unsigned int index)
{
	u64 *avic_physical_id_table;
	struct kvm_arch *vm_data = &vcpu->kvm->arch;

	if (index >= AVIC_MAX_PHYSICAL_ID_COUNT)
		return NULL;

	avic_physical_id_table = page_address(vm_data->avic_physical_id_table_page);

	return &avic_physical_id_table[index];
}

/**
 * Note:
 * AVIC hardware walks the nested page table to check permissions,
 * but does not use the SPA address specified in the leaf page
 * table entry since it uses  address in the AVIC_BACKING_PAGE pointer
 * field of the VMCB. Therefore, we set up the
 * APIC_ACCESS_PAGE_PRIVATE_MEMSLOT (4KB) here.
 */
static int avic_init_access_page(struct kvm_vcpu *vcpu)
{
	struct kvm *kvm = vcpu->kvm;
	int ret;

	if (kvm->arch.apic_access_page_done)
		return 0;

	ret = x86_set_memory_region(kvm,
				    APIC_ACCESS_PAGE_PRIVATE_MEMSLOT,
				    APIC_DEFAULT_PHYS_BASE,
				    PAGE_SIZE);
	if (ret)
		return ret;

	kvm->arch.apic_access_page_done = true;
	return 0;
}

static int avic_init_backing_page(struct kvm_vcpu *vcpu)
{
	int ret;
	u64 *entry, new_entry;
	int id = vcpu->vcpu_id;
	struct vcpu_svm *svm = to_svm(vcpu);

	ret = avic_init_access_page(vcpu);
	if (ret)
		return ret;

	if (id >= AVIC_MAX_PHYSICAL_ID_COUNT)
		return -EINVAL;

	if (!svm->vcpu.arch.apic->regs)
		return -EINVAL;

	svm->avic_backing_page = virt_to_page(svm->vcpu.arch.apic->regs);

	/* Setting AVIC backing page address in the phy APIC ID table */
	entry = avic_get_physical_id_entry(vcpu, id);
	if (!entry)
		return -EINVAL;

	new_entry = READ_ONCE(*entry);
	new_entry = __sme_set((page_to_phys(svm->avic_backing_page) &
			      AVIC_PHYSICAL_ID_ENTRY_BACKING_PAGE_MASK) |
			      AVIC_PHYSICAL_ID_ENTRY_VALID_MASK);
	WRITE_ONCE(*entry, new_entry);

	svm->avic_physical_id_cache = entry;

	return 0;
}

static void __sev_asid_free(int asid)
{
	struct svm_cpu_data *sd;
	int cpu, pos;

	pos = asid - 1;
	clear_bit(pos, sev_asid_bitmap);

	for_each_possible_cpu(cpu) {
		sd = per_cpu(svm_data, cpu);
		sd->sev_vmcbs[pos] = NULL;
	}
}

static void sev_asid_free(struct kvm *kvm)
{
	struct kvm_sev_info *sev = &kvm->arch.sev_info;

	__sev_asid_free(sev->asid);
}

static void sev_unbind_asid(struct kvm *kvm, unsigned int handle)
{
	struct sev_data_decommission *decommission;
	struct sev_data_deactivate *data;

	if (!handle)
		return;

	data = kzalloc(sizeof(*data), GFP_KERNEL);
	if (!data)
		return;

	/* deactivate handle */
	data->handle = handle;
	sev_guest_deactivate(data, NULL);

	wbinvd_on_all_cpus();
	sev_guest_df_flush(NULL);
	kfree(data);

	decommission = kzalloc(sizeof(*decommission), GFP_KERNEL);
	if (!decommission)
		return;

	/* decommission handle */
	decommission->handle = handle;
	sev_guest_decommission(decommission, NULL);

	kfree(decommission);
}

static struct page **sev_pin_memory(struct kvm *kvm, unsigned long uaddr,
				    unsigned long ulen, unsigned long *n,
				    int write)
{
	struct kvm_sev_info *sev = &kvm->arch.sev_info;
	unsigned long npages, npinned, size;
	unsigned long locked, lock_limit;
	struct page **pages;
	int first, last;

	/* Calculate number of pages. */
	first = (uaddr & PAGE_MASK) >> PAGE_SHIFT;
	last = ((uaddr + ulen - 1) & PAGE_MASK) >> PAGE_SHIFT;
	npages = (last - first + 1);

	locked = sev->pages_locked + npages;
	lock_limit = rlimit(RLIMIT_MEMLOCK) >> PAGE_SHIFT;
	if (locked > lock_limit && !capable(CAP_IPC_LOCK)) {
		pr_err("SEV: %lu locked pages exceed the lock limit of %lu.\n", locked, lock_limit);
		return NULL;
	}

	/* Avoid using vmalloc for smaller buffers. */
	size = npages * sizeof(struct page *);
	if (size > PAGE_SIZE)
		pages = vmalloc(size);
	else
		pages = kmalloc(size, GFP_KERNEL);

	if (!pages)
		return NULL;

	/* Pin the user virtual address. */
	npinned = get_user_pages_fast(uaddr, npages, write ? FOLL_WRITE : 0, pages);
	if (npinned != npages) {
		pr_err("SEV: Failure locking %lu pages.\n", npages);
		goto err;
	}

	*n = npages;
	sev->pages_locked = locked;

	return pages;

err:
	if (npinned > 0)
		release_pages(pages, npinned);

	kvfree(pages);
	return NULL;
}

static void sev_unpin_memory(struct kvm *kvm, struct page **pages,
			     unsigned long npages)
{
	struct kvm_sev_info *sev = &kvm->arch.sev_info;

	release_pages(pages, npages);
	kvfree(pages);
	sev->pages_locked -= npages;
}

static void sev_clflush_pages(struct page *pages[], unsigned long npages)
{
	uint8_t *page_virtual;
	unsigned long i;

	if (npages == 0 || pages == NULL)
		return;

	for (i = 0; i < npages; i++) {
		page_virtual = kmap_atomic(pages[i]);
		clflush_cache_range(page_virtual, PAGE_SIZE);
		kunmap_atomic(page_virtual);
	}
}

static void __unregister_enc_region_locked(struct kvm *kvm,
					   struct enc_region *region)
{
	/*
	 * The guest may change the memory encryption attribute from C=0 -> C=1
	 * or vice versa for this memory range. Lets make sure caches are
	 * flushed to ensure that guest data gets written into memory with
	 * correct C-bit.
	 */
	sev_clflush_pages(region->pages, region->npages);

	sev_unpin_memory(kvm, region->pages, region->npages);
	list_del(&region->list);
	kfree(region);
}

static void sev_vm_destroy(struct kvm *kvm)
{
	struct kvm_sev_info *sev = &kvm->arch.sev_info;
	struct list_head *head = &sev->regions_list;
	struct list_head *pos, *q;

	if (!sev_guest(kvm))
		return;

	mutex_lock(&kvm->lock);

	/*
	 * if userspace was terminated before unregistering the memory regions
	 * then lets unpin all the registered memory.
	 */
	if (!list_empty(head)) {
		list_for_each_safe(pos, q, head) {
			__unregister_enc_region_locked(kvm,
				list_entry(pos, struct enc_region, list));
		}
	}

	mutex_unlock(&kvm->lock);

	sev_unbind_asid(kvm, sev->handle);
	sev_asid_free(kvm);
}

static void avic_vm_destroy(struct kvm *kvm)
{
	unsigned long flags;
	struct kvm_arch *vm_data = &kvm->arch;

	if (!avic)
		return;

	if (vm_data->avic_logical_id_table_page)
		__free_page(vm_data->avic_logical_id_table_page);
	if (vm_data->avic_physical_id_table_page)
		__free_page(vm_data->avic_physical_id_table_page);

	spin_lock_irqsave(&svm_vm_data_hash_lock, flags);
	hash_del(&vm_data->hnode);
	spin_unlock_irqrestore(&svm_vm_data_hash_lock, flags);
}

static void svm_vm_destroy(struct kvm *kvm)
{
	avic_vm_destroy(kvm);
	sev_vm_destroy(kvm);
}

static int avic_vm_init(struct kvm *kvm)
{
	unsigned long flags;
	int err = -ENOMEM;
	struct kvm_arch *vm_data = &kvm->arch;
	struct page *p_page;
	struct page *l_page;
	struct kvm_arch *ka;
	u32 vm_id;

	if (!avic)
		return 0;

	/* Allocating physical APIC ID table (4KB) */
	p_page = alloc_page(GFP_KERNEL);
	if (!p_page)
		goto free_avic;

	vm_data->avic_physical_id_table_page = p_page;
	clear_page(page_address(p_page));

	/* Allocating logical APIC ID table (4KB) */
	l_page = alloc_page(GFP_KERNEL);
	if (!l_page)
		goto free_avic;

	vm_data->avic_logical_id_table_page = l_page;
	clear_page(page_address(l_page));

	spin_lock_irqsave(&svm_vm_data_hash_lock, flags);
 again:
	vm_id = next_vm_id = (next_vm_id + 1) & AVIC_VM_ID_MASK;
	if (vm_id == 0) { /* id is 1-based, zero is not okay */
		next_vm_id_wrapped = 1;
		goto again;
	}
	/* Is it still in use? Only possible if wrapped at least once */
	if (next_vm_id_wrapped) {
		hash_for_each_possible(svm_vm_data_hash, ka, hnode, vm_id) {
			struct kvm *k2 = container_of(ka, struct kvm, arch);
			struct kvm_arch *vd2 = &k2->arch;
			if (vd2->avic_vm_id == vm_id)
				goto again;
		}
	}
	vm_data->avic_vm_id = vm_id;
	hash_add(svm_vm_data_hash, &vm_data->hnode, vm_data->avic_vm_id);
	spin_unlock_irqrestore(&svm_vm_data_hash_lock, flags);

	return 0;

free_avic:
	avic_vm_destroy(kvm);
	return err;
}

static inline int
avic_update_iommu_vcpu_affinity(struct kvm_vcpu *vcpu, int cpu, bool r)
{
	int ret = 0;
	unsigned long flags;
	struct amd_svm_iommu_ir *ir;
	struct vcpu_svm *svm = to_svm(vcpu);

	if (!kvm_arch_has_assigned_device(vcpu->kvm))
		return 0;

	/*
	 * Here, we go through the per-vcpu ir_list to update all existing
	 * interrupt remapping table entry targeting this vcpu.
	 */
	spin_lock_irqsave(&svm->ir_list_lock, flags);

	if (list_empty(&svm->ir_list))
		goto out;

	list_for_each_entry(ir, &svm->ir_list, node) {
		ret = amd_iommu_update_ga(cpu, r, ir->data);
		if (ret)
			break;
	}
out:
	spin_unlock_irqrestore(&svm->ir_list_lock, flags);
	return ret;
}

static void avic_vcpu_load(struct kvm_vcpu *vcpu, int cpu)
{
	u64 entry;
	/* ID = 0xff (broadcast), ID > 0xff (reserved) */
	int h_physical_id = kvm_cpu_get_apicid(cpu);
	struct vcpu_svm *svm = to_svm(vcpu);

	if (!kvm_vcpu_apicv_active(vcpu))
		return;

	if (WARN_ON(h_physical_id >= AVIC_MAX_PHYSICAL_ID_COUNT))
		return;

	entry = READ_ONCE(*(svm->avic_physical_id_cache));
	WARN_ON(entry & AVIC_PHYSICAL_ID_ENTRY_IS_RUNNING_MASK);

	entry &= ~AVIC_PHYSICAL_ID_ENTRY_HOST_PHYSICAL_ID_MASK;
	entry |= (h_physical_id & AVIC_PHYSICAL_ID_ENTRY_HOST_PHYSICAL_ID_MASK);

	entry &= ~AVIC_PHYSICAL_ID_ENTRY_IS_RUNNING_MASK;
	if (svm->avic_is_running)
		entry |= AVIC_PHYSICAL_ID_ENTRY_IS_RUNNING_MASK;

	WRITE_ONCE(*(svm->avic_physical_id_cache), entry);
	avic_update_iommu_vcpu_affinity(vcpu, h_physical_id,
					svm->avic_is_running);
}

static void avic_vcpu_put(struct kvm_vcpu *vcpu)
{
	u64 entry;
	struct vcpu_svm *svm = to_svm(vcpu);

	if (!kvm_vcpu_apicv_active(vcpu))
		return;

	entry = READ_ONCE(*(svm->avic_physical_id_cache));
	if (entry & AVIC_PHYSICAL_ID_ENTRY_IS_RUNNING_MASK)
		avic_update_iommu_vcpu_affinity(vcpu, -1, 0);

	entry &= ~AVIC_PHYSICAL_ID_ENTRY_IS_RUNNING_MASK;
	WRITE_ONCE(*(svm->avic_physical_id_cache), entry);
}

/**
 * This function is called during VCPU halt/unhalt.
 */
static void avic_set_running(struct kvm_vcpu *vcpu, bool is_run)
{
	struct vcpu_svm *svm = to_svm(vcpu);

	svm->avic_is_running = is_run;
	if (is_run)
		avic_vcpu_load(vcpu, vcpu->cpu);
	else
		avic_vcpu_put(vcpu);
}

static void svm_vcpu_reset(struct kvm_vcpu *vcpu, bool init_event)
{
	struct vcpu_svm *svm = to_svm(vcpu);
	u32 dummy;
	u32 eax = 1;

	if (!init_event) {
		svm->vcpu.arch.apic_base = APIC_DEFAULT_PHYS_BASE |
					   MSR_IA32_APICBASE_ENABLE;
		if (kvm_vcpu_is_reset_bsp(&svm->vcpu))
			svm->vcpu.arch.apic_base |= MSR_IA32_APICBASE_BSP;
	}
	init_vmcb(svm);

	kvm_cpuid(vcpu, &eax, &dummy, &dummy, &dummy, true);
	kvm_register_write(vcpu, VCPU_REGS_RDX, eax);

	if (kvm_vcpu_apicv_active(vcpu) && !init_event)
		avic_update_vapic_bar(svm, APIC_DEFAULT_PHYS_BASE);
}

static int avic_init_vcpu(struct vcpu_svm *svm)
{
	int ret;

	if (!kvm_vcpu_apicv_active(&svm->vcpu))
		return 0;

	ret = avic_init_backing_page(&svm->vcpu);
	if (ret)
		return ret;

	INIT_LIST_HEAD(&svm->ir_list);
	spin_lock_init(&svm->ir_list_lock);

	return ret;
}

static struct kvm_vcpu *svm_create_vcpu(struct kvm *kvm, unsigned int id)
{
	struct vcpu_svm *svm;
	struct page *page;
	struct page *msrpm_pages;
	struct page *hsave_page;
	struct page *nested_msrpm_pages;
	int err;

	svm = kmem_cache_zalloc(kvm_vcpu_cache, GFP_KERNEL);
	if (!svm) {
		err = -ENOMEM;
		goto out;
	}

	err = kvm_vcpu_init(&svm->vcpu, kvm, id);
	if (err)
		goto free_svm;

	err = -ENOMEM;
	page = alloc_page(GFP_KERNEL);
	if (!page)
		goto uninit;

	msrpm_pages = alloc_pages(GFP_KERNEL, MSRPM_ALLOC_ORDER);
	if (!msrpm_pages)
		goto free_page1;

	nested_msrpm_pages = alloc_pages(GFP_KERNEL, MSRPM_ALLOC_ORDER);
	if (!nested_msrpm_pages)
		goto free_page2;

	hsave_page = alloc_page(GFP_KERNEL);
	if (!hsave_page)
		goto free_page3;

	err = avic_init_vcpu(svm);
	if (err)
		goto free_page4;

	/* We initialize this flag to true to make sure that the is_running
	 * bit would be set the first time the vcpu is loaded.
	 */
	svm->avic_is_running = true;

	svm->nested.hsave = page_address(hsave_page);

	svm->msrpm = page_address(msrpm_pages);
	svm_vcpu_init_msrpm(svm->msrpm);

	svm->nested.msrpm = page_address(nested_msrpm_pages);
	svm_vcpu_init_msrpm(svm->nested.msrpm);

	svm->vmcb = page_address(page);
	clear_page(svm->vmcb);
	svm->vmcb_pa = __sme_set(page_to_pfn(page) << PAGE_SHIFT);
	svm->asid_generation = 0;
	init_vmcb(svm);

	svm_init_osvw(&svm->vcpu);

	return &svm->vcpu;

free_page4:
	__free_page(hsave_page);
free_page3:
	__free_pages(nested_msrpm_pages, MSRPM_ALLOC_ORDER);
free_page2:
	__free_pages(msrpm_pages, MSRPM_ALLOC_ORDER);
free_page1:
	__free_page(page);
uninit:
	kvm_vcpu_uninit(&svm->vcpu);
free_svm:
	kmem_cache_free(kvm_vcpu_cache, svm);
out:
	return ERR_PTR(err);
}

static void svm_free_vcpu(struct kvm_vcpu *vcpu)
{
	struct vcpu_svm *svm = to_svm(vcpu);

	__free_page(pfn_to_page(__sme_clr(svm->vmcb_pa) >> PAGE_SHIFT));
	__free_pages(virt_to_page(svm->msrpm), MSRPM_ALLOC_ORDER);
	__free_page(virt_to_page(svm->nested.hsave));
	__free_pages(virt_to_page(svm->nested.msrpm), MSRPM_ALLOC_ORDER);
	kvm_vcpu_uninit(vcpu);
	kmem_cache_free(kvm_vcpu_cache, svm);
}

static void svm_vcpu_load(struct kvm_vcpu *vcpu, int cpu)
{
	struct vcpu_svm *svm = to_svm(vcpu);
	int i;

	if (unlikely(cpu != vcpu->cpu)) {
		svm->asid_generation = 0;
		mark_all_dirty(svm->vmcb);
	}

#ifdef CONFIG_X86_64
	rdmsrl(MSR_GS_BASE, to_svm(vcpu)->host.gs_base);
#endif
	savesegment(fs, svm->host.fs);
	savesegment(gs, svm->host.gs);
	svm->host.ldt = kvm_read_ldt();

	for (i = 0; i < NR_HOST_SAVE_USER_MSRS; i++)
		rdmsrl(host_save_user_msrs[i], svm->host_user_msrs[i]);

	if (static_cpu_has(X86_FEATURE_TSCRATEMSR)) {
		u64 tsc_ratio = vcpu->arch.tsc_scaling_ratio;
		if (tsc_ratio != __this_cpu_read(current_tsc_ratio)) {
			__this_cpu_write(current_tsc_ratio, tsc_ratio);
			wrmsrl(MSR_AMD64_TSC_RATIO, tsc_ratio);
		}
	}
	/* This assumes that the kernel never uses MSR_TSC_AUX */
	if (static_cpu_has(X86_FEATURE_RDTSCP))
		wrmsrl(MSR_TSC_AUX, svm->tsc_aux);

	avic_vcpu_load(vcpu, cpu);
}

static void svm_vcpu_put(struct kvm_vcpu *vcpu)
{
	struct vcpu_svm *svm = to_svm(vcpu);
	int i;

	avic_vcpu_put(vcpu);

	++vcpu->stat.host_state_reload;
	kvm_load_ldt(svm->host.ldt);
#ifdef CONFIG_X86_64
	loadsegment(fs, svm->host.fs);
	wrmsrl(MSR_KERNEL_GS_BASE, current->thread.gsbase);
	load_gs_index(svm->host.gs);
#else
#ifdef CONFIG_X86_32_LAZY_GS
	loadsegment(gs, svm->host.gs);
#endif
#endif
	for (i = 0; i < NR_HOST_SAVE_USER_MSRS; i++)
		wrmsrl(host_save_user_msrs[i], svm->host_user_msrs[i]);
}

static void svm_vcpu_blocking(struct kvm_vcpu *vcpu)
{
	avic_set_running(vcpu, false);
}

static void svm_vcpu_unblocking(struct kvm_vcpu *vcpu)
{
	avic_set_running(vcpu, true);
}

static unsigned long svm_get_rflags(struct kvm_vcpu *vcpu)
{
	struct vcpu_svm *svm = to_svm(vcpu);
	unsigned long rflags = svm->vmcb->save.rflags;

	if (svm->nmi_singlestep) {
		/* Hide our flags if they were not set by the guest */
		if (!(svm->nmi_singlestep_guest_rflags & X86_EFLAGS_TF))
			rflags &= ~X86_EFLAGS_TF;
		if (!(svm->nmi_singlestep_guest_rflags & X86_EFLAGS_RF))
			rflags &= ~X86_EFLAGS_RF;
	}
	return rflags;
}

static void svm_set_rflags(struct kvm_vcpu *vcpu, unsigned long rflags)
{
	if (to_svm(vcpu)->nmi_singlestep)
		rflags |= (X86_EFLAGS_TF | X86_EFLAGS_RF);

       /*
        * Any change of EFLAGS.VM is accompanied by a reload of SS
        * (caused by either a task switch or an inter-privilege IRET),
        * so we do not need to update the CPL here.
        */
	to_svm(vcpu)->vmcb->save.rflags = rflags;
}

static void svm_cache_reg(struct kvm_vcpu *vcpu, enum kvm_reg reg)
{
	switch (reg) {
	case VCPU_EXREG_PDPTR:
		BUG_ON(!npt_enabled);
		load_pdptrs(vcpu, vcpu->arch.walk_mmu, kvm_read_cr3(vcpu));
		break;
	default:
		BUG();
	}
}

static void svm_set_vintr(struct vcpu_svm *svm)
{
	set_intercept(svm, INTERCEPT_VINTR);
}

static void svm_clear_vintr(struct vcpu_svm *svm)
{
	clr_intercept(svm, INTERCEPT_VINTR);
}

static struct vmcb_seg *svm_seg(struct kvm_vcpu *vcpu, int seg)
{
	struct vmcb_save_area *save = &to_svm(vcpu)->vmcb->save;

	switch (seg) {
	case VCPU_SREG_CS: return &save->cs;
	case VCPU_SREG_DS: return &save->ds;
	case VCPU_SREG_ES: return &save->es;
	case VCPU_SREG_FS: return &save->fs;
	case VCPU_SREG_GS: return &save->gs;
	case VCPU_SREG_SS: return &save->ss;
	case VCPU_SREG_TR: return &save->tr;
	case VCPU_SREG_LDTR: return &save->ldtr;
	}
	BUG();
	return NULL;
}

static u64 svm_get_segment_base(struct kvm_vcpu *vcpu, int seg)
{
	struct vmcb_seg *s = svm_seg(vcpu, seg);

	return s->base;
}

static void svm_get_segment(struct kvm_vcpu *vcpu,
			    struct kvm_segment *var, int seg)
{
	struct vmcb_seg *s = svm_seg(vcpu, seg);

	var->base = s->base;
	var->limit = s->limit;
	var->selector = s->selector;
	var->type = s->attrib & SVM_SELECTOR_TYPE_MASK;
	var->s = (s->attrib >> SVM_SELECTOR_S_SHIFT) & 1;
	var->dpl = (s->attrib >> SVM_SELECTOR_DPL_SHIFT) & 3;
	var->present = (s->attrib >> SVM_SELECTOR_P_SHIFT) & 1;
	var->avl = (s->attrib >> SVM_SELECTOR_AVL_SHIFT) & 1;
	var->l = (s->attrib >> SVM_SELECTOR_L_SHIFT) & 1;
	var->db = (s->attrib >> SVM_SELECTOR_DB_SHIFT) & 1;

	/*
	 * AMD CPUs circa 2014 track the G bit for all segments except CS.
	 * However, the SVM spec states that the G bit is not observed by the
	 * CPU, and some VMware virtual CPUs drop the G bit for all segments.
	 * So let's synthesize a legal G bit for all segments, this helps
	 * running KVM nested. It also helps cross-vendor migration, because
	 * Intel's vmentry has a check on the 'G' bit.
	 */
	var->g = s->limit > 0xfffff;

	/*
	 * AMD's VMCB does not have an explicit unusable field, so emulate it
	 * for cross vendor migration purposes by "not present"
	 */
	var->unusable = !var->present;

	switch (seg) {
	case VCPU_SREG_TR:
		/*
		 * Work around a bug where the busy flag in the tr selector
		 * isn't exposed
		 */
		var->type |= 0x2;
		break;
	case VCPU_SREG_DS:
	case VCPU_SREG_ES:
	case VCPU_SREG_FS:
	case VCPU_SREG_GS:
		/*
		 * The accessed bit must always be set in the segment
		 * descriptor cache, although it can be cleared in the
		 * descriptor, the cached bit always remains at 1. Since
		 * Intel has a check on this, set it here to support
		 * cross-vendor migration.
		 */
		if (!var->unusable)
			var->type |= 0x1;
		break;
	case VCPU_SREG_SS:
		/*
		 * On AMD CPUs sometimes the DB bit in the segment
		 * descriptor is left as 1, although the whole segment has
		 * been made unusable. Clear it here to pass an Intel VMX
		 * entry check when cross vendor migrating.
		 */
		if (var->unusable)
			var->db = 0;
		/* This is symmetric with svm_set_segment() */
		var->dpl = to_svm(vcpu)->vmcb->save.cpl;
		break;
	}
}

static int svm_get_cpl(struct kvm_vcpu *vcpu)
{
	struct vmcb_save_area *save = &to_svm(vcpu)->vmcb->save;

	return save->cpl;
}

static void svm_get_idt(struct kvm_vcpu *vcpu, struct desc_ptr *dt)
{
	struct vcpu_svm *svm = to_svm(vcpu);

	dt->size = svm->vmcb->save.idtr.limit;
	dt->address = svm->vmcb->save.idtr.base;
}

static void svm_set_idt(struct kvm_vcpu *vcpu, struct desc_ptr *dt)
{
	struct vcpu_svm *svm = to_svm(vcpu);

	svm->vmcb->save.idtr.limit = dt->size;
	svm->vmcb->save.idtr.base = dt->address ;
	mark_dirty(svm->vmcb, VMCB_DT);
}

static void svm_get_gdt(struct kvm_vcpu *vcpu, struct desc_ptr *dt)
{
	struct vcpu_svm *svm = to_svm(vcpu);

	dt->size = svm->vmcb->save.gdtr.limit;
	dt->address = svm->vmcb->save.gdtr.base;
}

static void svm_set_gdt(struct kvm_vcpu *vcpu, struct desc_ptr *dt)
{
	struct vcpu_svm *svm = to_svm(vcpu);

	svm->vmcb->save.gdtr.limit = dt->size;
	svm->vmcb->save.gdtr.base = dt->address ;
	mark_dirty(svm->vmcb, VMCB_DT);
}

static void svm_decache_cr0_guest_bits(struct kvm_vcpu *vcpu)
{
}

static void svm_decache_cr3(struct kvm_vcpu *vcpu)
{
}

static void svm_decache_cr4_guest_bits(struct kvm_vcpu *vcpu)
{
}

static void update_cr0_intercept(struct vcpu_svm *svm)
{
	ulong gcr0 = svm->vcpu.arch.cr0;
	u64 *hcr0 = &svm->vmcb->save.cr0;

	*hcr0 = (*hcr0 & ~SVM_CR0_SELECTIVE_MASK)
		| (gcr0 & SVM_CR0_SELECTIVE_MASK);

	mark_dirty(svm->vmcb, VMCB_CR);

	if (gcr0 == *hcr0) {
		clr_cr_intercept(svm, INTERCEPT_CR0_READ);
		clr_cr_intercept(svm, INTERCEPT_CR0_WRITE);
	} else {
		set_cr_intercept(svm, INTERCEPT_CR0_READ);
		set_cr_intercept(svm, INTERCEPT_CR0_WRITE);
	}
}

static void svm_set_cr0(struct kvm_vcpu *vcpu, unsigned long cr0)
{
	struct vcpu_svm *svm = to_svm(vcpu);

#ifdef CONFIG_X86_64
	if (vcpu->arch.efer & EFER_LME) {
		if (!is_paging(vcpu) && (cr0 & X86_CR0_PG)) {
			vcpu->arch.efer |= EFER_LMA;
			svm->vmcb->save.efer |= EFER_LMA | EFER_LME;
		}

		if (is_paging(vcpu) && !(cr0 & X86_CR0_PG)) {
			vcpu->arch.efer &= ~EFER_LMA;
			svm->vmcb->save.efer &= ~(EFER_LMA | EFER_LME);
		}
	}
#endif
	vcpu->arch.cr0 = cr0;

	if (!npt_enabled)
		cr0 |= X86_CR0_PG | X86_CR0_WP;

	/*
	 * re-enable caching here because the QEMU bios
	 * does not do it - this results in some delay at
	 * reboot
	 */
	if (kvm_check_has_quirk(vcpu->kvm, KVM_X86_QUIRK_CD_NW_CLEARED))
		cr0 &= ~(X86_CR0_CD | X86_CR0_NW);
	svm->vmcb->save.cr0 = cr0;
	mark_dirty(svm->vmcb, VMCB_CR);
	update_cr0_intercept(svm);
}

static int svm_set_cr4(struct kvm_vcpu *vcpu, unsigned long cr4)
{
	unsigned long host_cr4_mce = cr4_read_shadow() & X86_CR4_MCE;
	unsigned long old_cr4 = to_svm(vcpu)->vmcb->save.cr4;

	if (cr4 & X86_CR4_VMXE)
		return 1;

	if (npt_enabled && ((old_cr4 ^ cr4) & X86_CR4_PGE))
		svm_flush_tlb(vcpu, true);

	vcpu->arch.cr4 = cr4;
	if (!npt_enabled)
		cr4 |= X86_CR4_PAE;
	cr4 |= host_cr4_mce;
	to_svm(vcpu)->vmcb->save.cr4 = cr4;
	mark_dirty(to_svm(vcpu)->vmcb, VMCB_CR);
	return 0;
}

static void svm_set_segment(struct kvm_vcpu *vcpu,
			    struct kvm_segment *var, int seg)
{
	struct vcpu_svm *svm = to_svm(vcpu);
	struct vmcb_seg *s = svm_seg(vcpu, seg);

	s->base = var->base;
	s->limit = var->limit;
	s->selector = var->selector;
	s->attrib = (var->type & SVM_SELECTOR_TYPE_MASK);
	s->attrib |= (var->s & 1) << SVM_SELECTOR_S_SHIFT;
	s->attrib |= (var->dpl & 3) << SVM_SELECTOR_DPL_SHIFT;
	s->attrib |= ((var->present & 1) && !var->unusable) << SVM_SELECTOR_P_SHIFT;
	s->attrib |= (var->avl & 1) << SVM_SELECTOR_AVL_SHIFT;
	s->attrib |= (var->l & 1) << SVM_SELECTOR_L_SHIFT;
	s->attrib |= (var->db & 1) << SVM_SELECTOR_DB_SHIFT;
	s->attrib |= (var->g & 1) << SVM_SELECTOR_G_SHIFT;

	/*
	 * This is always accurate, except if SYSRET returned to a segment
	 * with SS.DPL != 3.  Intel does not have this quirk, and always
	 * forces SS.DPL to 3 on sysret, so we ignore that case; fixing it
	 * would entail passing the CPL to userspace and back.
	 */
	if (seg == VCPU_SREG_SS)
		/* This is symmetric with svm_get_segment() */
		svm->vmcb->save.cpl = (var->dpl & 3);

	mark_dirty(svm->vmcb, VMCB_SEG);
}

static void update_bp_intercept(struct kvm_vcpu *vcpu)
{
	struct vcpu_svm *svm = to_svm(vcpu);

	clr_exception_intercept(svm, BP_VECTOR);

	if (vcpu->guest_debug & KVM_GUESTDBG_ENABLE) {
		if (vcpu->guest_debug & KVM_GUESTDBG_USE_SW_BP)
			set_exception_intercept(svm, BP_VECTOR);
	} else
		vcpu->guest_debug = 0;
}

static void new_asid(struct vcpu_svm *svm, struct svm_cpu_data *sd)
{
	if (sd->next_asid > sd->max_asid) {
		++sd->asid_generation;
		sd->next_asid = sd->min_asid;
		svm->vmcb->control.tlb_ctl = TLB_CONTROL_FLUSH_ALL_ASID;
	}

	svm->asid_generation = sd->asid_generation;
	svm->vmcb->control.asid = sd->next_asid++;

	mark_dirty(svm->vmcb, VMCB_ASID);
}

static u64 svm_get_dr6(struct kvm_vcpu *vcpu)
{
	return to_svm(vcpu)->vmcb->save.dr6;
}

static void svm_set_dr6(struct kvm_vcpu *vcpu, unsigned long value)
{
	struct vcpu_svm *svm = to_svm(vcpu);

	svm->vmcb->save.dr6 = value;
	mark_dirty(svm->vmcb, VMCB_DR);
}

static void svm_sync_dirty_debug_regs(struct kvm_vcpu *vcpu)
{
	struct vcpu_svm *svm = to_svm(vcpu);

	get_debugreg(vcpu->arch.db[0], 0);
	get_debugreg(vcpu->arch.db[1], 1);
	get_debugreg(vcpu->arch.db[2], 2);
	get_debugreg(vcpu->arch.db[3], 3);
	vcpu->arch.dr6 = svm_get_dr6(vcpu);
	vcpu->arch.dr7 = svm->vmcb->save.dr7;

	vcpu->arch.switch_db_regs &= ~KVM_DEBUGREG_WONT_EXIT;
	set_dr_intercepts(svm);
}

static void svm_set_dr7(struct kvm_vcpu *vcpu, unsigned long value)
{
	struct vcpu_svm *svm = to_svm(vcpu);

	svm->vmcb->save.dr7 = value;
	mark_dirty(svm->vmcb, VMCB_DR);
}

static int pf_interception(struct vcpu_svm *svm)
{
	u64 fault_address = __sme_clr(svm->vmcb->control.exit_info_2);
	u64 error_code = svm->vmcb->control.exit_info_1;

	return kvm_handle_page_fault(&svm->vcpu, error_code, fault_address,
<<<<<<< HEAD
			static_cpu_has(X86_FEATURE_DECODEASSISTS) ?
			svm->vmcb->control.insn_bytes : NULL,
=======
			svm->vmcb->control.insn_bytes,
>>>>>>> 5fa4ec9c
			svm->vmcb->control.insn_len);
}

static int npf_interception(struct vcpu_svm *svm)
{
<<<<<<< HEAD
	u64 fault_address = __sme_clr(svm->vmcb->control.exit_info_2);
=======
	u64 fault_address = svm->vmcb->control.exit_info_2;
>>>>>>> 5fa4ec9c
	u64 error_code = svm->vmcb->control.exit_info_1;

	trace_kvm_page_fault(fault_address, error_code);
	return kvm_mmu_page_fault(&svm->vcpu, fault_address, error_code,
<<<<<<< HEAD
			static_cpu_has(X86_FEATURE_DECODEASSISTS) ?
			svm->vmcb->control.insn_bytes : NULL,
=======
			svm->vmcb->control.insn_bytes,
>>>>>>> 5fa4ec9c
			svm->vmcb->control.insn_len);
}

static int db_interception(struct vcpu_svm *svm)
{
	struct kvm_run *kvm_run = svm->vcpu.run;

	if (!(svm->vcpu.guest_debug &
	      (KVM_GUESTDBG_SINGLESTEP | KVM_GUESTDBG_USE_HW_BP)) &&
		!svm->nmi_singlestep) {
		kvm_queue_exception(&svm->vcpu, DB_VECTOR);
		return 1;
	}

	if (svm->nmi_singlestep) {
		disable_nmi_singlestep(svm);
	}

	if (svm->vcpu.guest_debug &
	    (KVM_GUESTDBG_SINGLESTEP | KVM_GUESTDBG_USE_HW_BP)) {
		kvm_run->exit_reason = KVM_EXIT_DEBUG;
		kvm_run->debug.arch.pc =
			svm->vmcb->save.cs.base + svm->vmcb->save.rip;
		kvm_run->debug.arch.exception = DB_VECTOR;
		return 0;
	}

	return 1;
}

static int bp_interception(struct vcpu_svm *svm)
{
	struct kvm_run *kvm_run = svm->vcpu.run;

	kvm_run->exit_reason = KVM_EXIT_DEBUG;
	kvm_run->debug.arch.pc = svm->vmcb->save.cs.base + svm->vmcb->save.rip;
	kvm_run->debug.arch.exception = BP_VECTOR;
	return 0;
}

static int ud_interception(struct vcpu_svm *svm)
{
	int er;

	WARN_ON_ONCE(is_guest_mode(&svm->vcpu));
	er = emulate_instruction(&svm->vcpu, EMULTYPE_TRAP_UD);
	if (er == EMULATE_USER_EXIT)
		return 0;
	if (er != EMULATE_DONE)
		kvm_queue_exception(&svm->vcpu, UD_VECTOR);
	return 1;
}

static int ac_interception(struct vcpu_svm *svm)
{
	kvm_queue_exception_e(&svm->vcpu, AC_VECTOR, 0);
	return 1;
}

static bool is_erratum_383(void)
{
	int err, i;
	u64 value;

	if (!erratum_383_found)
		return false;

	value = native_read_msr_safe(MSR_IA32_MC0_STATUS, &err);
	if (err)
		return false;

	/* Bit 62 may or may not be set for this mce */
	value &= ~(1ULL << 62);

	if (value != 0xb600000000010015ULL)
		return false;

	/* Clear MCi_STATUS registers */
	for (i = 0; i < 6; ++i)
		native_write_msr_safe(MSR_IA32_MCx_STATUS(i), 0, 0);

	value = native_read_msr_safe(MSR_IA32_MCG_STATUS, &err);
	if (!err) {
		u32 low, high;

		value &= ~(1ULL << 2);
		low    = lower_32_bits(value);
		high   = upper_32_bits(value);

		native_write_msr_safe(MSR_IA32_MCG_STATUS, low, high);
	}

	/* Flush tlb to evict multi-match entries */
	__flush_tlb_all();

	return true;
}

static void svm_handle_mce(struct vcpu_svm *svm)
{
	if (is_erratum_383()) {
		/*
		 * Erratum 383 triggered. Guest state is corrupt so kill the
		 * guest.
		 */
		pr_err("KVM: Guest triggered AMD Erratum 383\n");

		kvm_make_request(KVM_REQ_TRIPLE_FAULT, &svm->vcpu);

		return;
	}

	/*
	 * On an #MC intercept the MCE handler is not called automatically in
	 * the host. So do it by hand here.
	 */
	asm volatile (
		"int $0x12\n");
	/* not sure if we ever come back to this point */

	return;
}

static int mc_interception(struct vcpu_svm *svm)
{
	return 1;
}

static int shutdown_interception(struct vcpu_svm *svm)
{
	struct kvm_run *kvm_run = svm->vcpu.run;

	/*
	 * VMCB is undefined after a SHUTDOWN intercept
	 * so reinitialize it.
	 */
	clear_page(svm->vmcb);
	init_vmcb(svm);

	kvm_run->exit_reason = KVM_EXIT_SHUTDOWN;
	return 0;
}

static int io_interception(struct vcpu_svm *svm)
{
	struct kvm_vcpu *vcpu = &svm->vcpu;
	u32 io_info = svm->vmcb->control.exit_info_1; /* address size bug? */
	int size, in, string, ret;
	unsigned port;

	++svm->vcpu.stat.io_exits;
	string = (io_info & SVM_IOIO_STR_MASK) != 0;
	in = (io_info & SVM_IOIO_TYPE_MASK) != 0;
	if (string)
		return emulate_instruction(vcpu, 0) == EMULATE_DONE;

	port = io_info >> 16;
	size = (io_info & SVM_IOIO_SIZE_MASK) >> SVM_IOIO_SIZE_SHIFT;
	svm->next_rip = svm->vmcb->control.exit_info_2;
	ret = kvm_skip_emulated_instruction(&svm->vcpu);

	/*
	 * TODO: we might be squashing a KVM_GUESTDBG_SINGLESTEP-triggered
	 * KVM_EXIT_DEBUG here.
	 */
	if (in)
		return kvm_fast_pio_in(vcpu, size, port) && ret;
	else
		return kvm_fast_pio_out(vcpu, size, port) && ret;
}

static int nmi_interception(struct vcpu_svm *svm)
{
	return 1;
}

static int intr_interception(struct vcpu_svm *svm)
{
	++svm->vcpu.stat.irq_exits;
	return 1;
}

static int nop_on_interception(struct vcpu_svm *svm)
{
	return 1;
}

static int halt_interception(struct vcpu_svm *svm)
{
	svm->next_rip = kvm_rip_read(&svm->vcpu) + 1;
	return kvm_emulate_halt(&svm->vcpu);
}

static int vmmcall_interception(struct vcpu_svm *svm)
{
	svm->next_rip = kvm_rip_read(&svm->vcpu) + 3;
	return kvm_emulate_hypercall(&svm->vcpu);
}

static unsigned long nested_svm_get_tdp_cr3(struct kvm_vcpu *vcpu)
{
	struct vcpu_svm *svm = to_svm(vcpu);

	return svm->nested.nested_cr3;
}

static u64 nested_svm_get_tdp_pdptr(struct kvm_vcpu *vcpu, int index)
{
	struct vcpu_svm *svm = to_svm(vcpu);
	u64 cr3 = svm->nested.nested_cr3;
	u64 pdpte;
	int ret;

	ret = kvm_vcpu_read_guest_page(vcpu, gpa_to_gfn(__sme_clr(cr3)), &pdpte,
				       offset_in_page(cr3) + index * 8, 8);
	if (ret)
		return 0;
	return pdpte;
}

static void nested_svm_set_tdp_cr3(struct kvm_vcpu *vcpu,
				   unsigned long root)
{
	struct vcpu_svm *svm = to_svm(vcpu);

	svm->vmcb->control.nested_cr3 = __sme_set(root);
	mark_dirty(svm->vmcb, VMCB_NPT);
	svm_flush_tlb(vcpu, true);
}

static void nested_svm_inject_npf_exit(struct kvm_vcpu *vcpu,
				       struct x86_exception *fault)
{
	struct vcpu_svm *svm = to_svm(vcpu);

	if (svm->vmcb->control.exit_code != SVM_EXIT_NPF) {
		/*
		 * TODO: track the cause of the nested page fault, and
		 * correctly fill in the high bits of exit_info_1.
		 */
		svm->vmcb->control.exit_code = SVM_EXIT_NPF;
		svm->vmcb->control.exit_code_hi = 0;
		svm->vmcb->control.exit_info_1 = (1ULL << 32);
		svm->vmcb->control.exit_info_2 = fault->address;
	}

	svm->vmcb->control.exit_info_1 &= ~0xffffffffULL;
	svm->vmcb->control.exit_info_1 |= fault->error_code;

	/*
	 * The present bit is always zero for page structure faults on real
	 * hardware.
	 */
	if (svm->vmcb->control.exit_info_1 & (2ULL << 32))
		svm->vmcb->control.exit_info_1 &= ~1;

	nested_svm_vmexit(svm);
}

static void nested_svm_init_mmu_context(struct kvm_vcpu *vcpu)
{
	WARN_ON(mmu_is_nested(vcpu));
	kvm_init_shadow_mmu(vcpu);
	vcpu->arch.mmu.set_cr3           = nested_svm_set_tdp_cr3;
	vcpu->arch.mmu.get_cr3           = nested_svm_get_tdp_cr3;
	vcpu->arch.mmu.get_pdptr         = nested_svm_get_tdp_pdptr;
	vcpu->arch.mmu.inject_page_fault = nested_svm_inject_npf_exit;
	vcpu->arch.mmu.shadow_root_level = get_npt_level(vcpu);
	reset_shadow_zero_bits_mask(vcpu, &vcpu->arch.mmu);
	vcpu->arch.walk_mmu              = &vcpu->arch.nested_mmu;
}

static void nested_svm_uninit_mmu_context(struct kvm_vcpu *vcpu)
{
	vcpu->arch.walk_mmu = &vcpu->arch.mmu;
}

static int nested_svm_check_permissions(struct vcpu_svm *svm)
{
	if (!(svm->vcpu.arch.efer & EFER_SVME) ||
	    !is_paging(&svm->vcpu)) {
		kvm_queue_exception(&svm->vcpu, UD_VECTOR);
		return 1;
	}

	if (svm->vmcb->save.cpl) {
		kvm_inject_gp(&svm->vcpu, 0);
		return 1;
	}

	return 0;
}

static int nested_svm_check_exception(struct vcpu_svm *svm, unsigned nr,
				      bool has_error_code, u32 error_code)
{
	int vmexit;

	if (!is_guest_mode(&svm->vcpu))
		return 0;

	vmexit = nested_svm_intercept(svm);
	if (vmexit != NESTED_EXIT_DONE)
		return 0;

	svm->vmcb->control.exit_code = SVM_EXIT_EXCP_BASE + nr;
	svm->vmcb->control.exit_code_hi = 0;
	svm->vmcb->control.exit_info_1 = error_code;

	/*
	 * FIXME: we should not write CR2 when L1 intercepts an L2 #PF exception.
	 * The fix is to add the ancillary datum (CR2 or DR6) to structs
	 * kvm_queued_exception and kvm_vcpu_events, so that CR2 and DR6 can be
	 * written only when inject_pending_event runs (DR6 would written here
	 * too).  This should be conditional on a new capability---if the
	 * capability is disabled, kvm_multiple_exception would write the
	 * ancillary information to CR2 or DR6, for backwards ABI-compatibility.
	 */
	if (svm->vcpu.arch.exception.nested_apf)
		svm->vmcb->control.exit_info_2 = svm->vcpu.arch.apf.nested_apf_token;
	else
		svm->vmcb->control.exit_info_2 = svm->vcpu.arch.cr2;

	svm->nested.exit_required = true;
	return vmexit;
}

/* This function returns true if it is save to enable the irq window */
static inline bool nested_svm_intr(struct vcpu_svm *svm)
{
	if (!is_guest_mode(&svm->vcpu))
		return true;

	if (!(svm->vcpu.arch.hflags & HF_VINTR_MASK))
		return true;

	if (!(svm->vcpu.arch.hflags & HF_HIF_MASK))
		return false;

	/*
	 * if vmexit was already requested (by intercepted exception
	 * for instance) do not overwrite it with "external interrupt"
	 * vmexit.
	 */
	if (svm->nested.exit_required)
		return false;

	svm->vmcb->control.exit_code   = SVM_EXIT_INTR;
	svm->vmcb->control.exit_info_1 = 0;
	svm->vmcb->control.exit_info_2 = 0;

	if (svm->nested.intercept & 1ULL) {
		/*
		 * The #vmexit can't be emulated here directly because this
		 * code path runs with irqs and preemption disabled. A
		 * #vmexit emulation might sleep. Only signal request for
		 * the #vmexit here.
		 */
		svm->nested.exit_required = true;
		trace_kvm_nested_intr_vmexit(svm->vmcb->save.rip);
		return false;
	}

	return true;
}

/* This function returns true if it is save to enable the nmi window */
static inline bool nested_svm_nmi(struct vcpu_svm *svm)
{
	if (!is_guest_mode(&svm->vcpu))
		return true;

	if (!(svm->nested.intercept & (1ULL << INTERCEPT_NMI)))
		return true;

	svm->vmcb->control.exit_code = SVM_EXIT_NMI;
	svm->nested.exit_required = true;

	return false;
}

static void *nested_svm_map(struct vcpu_svm *svm, u64 gpa, struct page **_page)
{
	struct page *page;

	might_sleep();

	page = kvm_vcpu_gfn_to_page(&svm->vcpu, gpa >> PAGE_SHIFT);
	if (is_error_page(page))
		goto error;

	*_page = page;

	return kmap(page);

error:
	kvm_inject_gp(&svm->vcpu, 0);

	return NULL;
}

static void nested_svm_unmap(struct page *page)
{
	kunmap(page);
	kvm_release_page_dirty(page);
}

static int nested_svm_intercept_ioio(struct vcpu_svm *svm)
{
	unsigned port, size, iopm_len;
	u16 val, mask;
	u8 start_bit;
	u64 gpa;

	if (!(svm->nested.intercept & (1ULL << INTERCEPT_IOIO_PROT)))
		return NESTED_EXIT_HOST;

	port = svm->vmcb->control.exit_info_1 >> 16;
	size = (svm->vmcb->control.exit_info_1 & SVM_IOIO_SIZE_MASK) >>
		SVM_IOIO_SIZE_SHIFT;
	gpa  = svm->nested.vmcb_iopm + (port / 8);
	start_bit = port % 8;
	iopm_len = (start_bit + size > 8) ? 2 : 1;
	mask = (0xf >> (4 - size)) << start_bit;
	val = 0;

	if (kvm_vcpu_read_guest(&svm->vcpu, gpa, &val, iopm_len))
		return NESTED_EXIT_DONE;

	return (val & mask) ? NESTED_EXIT_DONE : NESTED_EXIT_HOST;
}

static int nested_svm_exit_handled_msr(struct vcpu_svm *svm)
{
	u32 offset, msr, value;
	int write, mask;

	if (!(svm->nested.intercept & (1ULL << INTERCEPT_MSR_PROT)))
		return NESTED_EXIT_HOST;

	msr    = svm->vcpu.arch.regs[VCPU_REGS_RCX];
	offset = svm_msrpm_offset(msr);
	write  = svm->vmcb->control.exit_info_1 & 1;
	mask   = 1 << ((2 * (msr & 0xf)) + write);

	if (offset == MSR_INVALID)
		return NESTED_EXIT_DONE;

	/* Offset is in 32 bit units but need in 8 bit units */
	offset *= 4;

	if (kvm_vcpu_read_guest(&svm->vcpu, svm->nested.vmcb_msrpm + offset, &value, 4))
		return NESTED_EXIT_DONE;

	return (value & mask) ? NESTED_EXIT_DONE : NESTED_EXIT_HOST;
}

/* DB exceptions for our internal use must not cause vmexit */
static int nested_svm_intercept_db(struct vcpu_svm *svm)
{
	unsigned long dr6;

	/* if we're not singlestepping, it's not ours */
	if (!svm->nmi_singlestep)
		return NESTED_EXIT_DONE;

	/* if it's not a singlestep exception, it's not ours */
	if (kvm_get_dr(&svm->vcpu, 6, &dr6))
		return NESTED_EXIT_DONE;
	if (!(dr6 & DR6_BS))
		return NESTED_EXIT_DONE;

	/* if the guest is singlestepping, it should get the vmexit */
	if (svm->nmi_singlestep_guest_rflags & X86_EFLAGS_TF) {
		disable_nmi_singlestep(svm);
		return NESTED_EXIT_DONE;
	}

	/* it's ours, the nested hypervisor must not see this one */
	return NESTED_EXIT_HOST;
}

static int nested_svm_exit_special(struct vcpu_svm *svm)
{
	u32 exit_code = svm->vmcb->control.exit_code;

	switch (exit_code) {
	case SVM_EXIT_INTR:
	case SVM_EXIT_NMI:
	case SVM_EXIT_EXCP_BASE + MC_VECTOR:
		return NESTED_EXIT_HOST;
	case SVM_EXIT_NPF:
		/* For now we are always handling NPFs when using them */
		if (npt_enabled)
			return NESTED_EXIT_HOST;
		break;
	case SVM_EXIT_EXCP_BASE + PF_VECTOR:
		/* When we're shadowing, trap PFs, but not async PF */
		if (!npt_enabled && svm->vcpu.arch.apf.host_apf_reason == 0)
			return NESTED_EXIT_HOST;
		break;
	default:
		break;
	}

	return NESTED_EXIT_CONTINUE;
}

/*
 * If this function returns true, this #vmexit was already handled
 */
static int nested_svm_intercept(struct vcpu_svm *svm)
{
	u32 exit_code = svm->vmcb->control.exit_code;
	int vmexit = NESTED_EXIT_HOST;

	switch (exit_code) {
	case SVM_EXIT_MSR:
		vmexit = nested_svm_exit_handled_msr(svm);
		break;
	case SVM_EXIT_IOIO:
		vmexit = nested_svm_intercept_ioio(svm);
		break;
	case SVM_EXIT_READ_CR0 ... SVM_EXIT_WRITE_CR8: {
		u32 bit = 1U << (exit_code - SVM_EXIT_READ_CR0);
		if (svm->nested.intercept_cr & bit)
			vmexit = NESTED_EXIT_DONE;
		break;
	}
	case SVM_EXIT_READ_DR0 ... SVM_EXIT_WRITE_DR7: {
		u32 bit = 1U << (exit_code - SVM_EXIT_READ_DR0);
		if (svm->nested.intercept_dr & bit)
			vmexit = NESTED_EXIT_DONE;
		break;
	}
	case SVM_EXIT_EXCP_BASE ... SVM_EXIT_EXCP_BASE + 0x1f: {
		u32 excp_bits = 1 << (exit_code - SVM_EXIT_EXCP_BASE);
		if (svm->nested.intercept_exceptions & excp_bits) {
			if (exit_code == SVM_EXIT_EXCP_BASE + DB_VECTOR)
				vmexit = nested_svm_intercept_db(svm);
			else
				vmexit = NESTED_EXIT_DONE;
		}
		/* async page fault always cause vmexit */
		else if ((exit_code == SVM_EXIT_EXCP_BASE + PF_VECTOR) &&
			 svm->vcpu.arch.exception.nested_apf != 0)
			vmexit = NESTED_EXIT_DONE;
		break;
	}
	case SVM_EXIT_ERR: {
		vmexit = NESTED_EXIT_DONE;
		break;
	}
	default: {
		u64 exit_bits = 1ULL << (exit_code - SVM_EXIT_INTR);
		if (svm->nested.intercept & exit_bits)
			vmexit = NESTED_EXIT_DONE;
	}
	}

	return vmexit;
}

static int nested_svm_exit_handled(struct vcpu_svm *svm)
{
	int vmexit;

	vmexit = nested_svm_intercept(svm);

	if (vmexit == NESTED_EXIT_DONE)
		nested_svm_vmexit(svm);

	return vmexit;
}

static inline void copy_vmcb_control_area(struct vmcb *dst_vmcb, struct vmcb *from_vmcb)
{
	struct vmcb_control_area *dst  = &dst_vmcb->control;
	struct vmcb_control_area *from = &from_vmcb->control;

	dst->intercept_cr         = from->intercept_cr;
	dst->intercept_dr         = from->intercept_dr;
	dst->intercept_exceptions = from->intercept_exceptions;
	dst->intercept            = from->intercept;
	dst->iopm_base_pa         = from->iopm_base_pa;
	dst->msrpm_base_pa        = from->msrpm_base_pa;
	dst->tsc_offset           = from->tsc_offset;
	dst->asid                 = from->asid;
	dst->tlb_ctl              = from->tlb_ctl;
	dst->int_ctl              = from->int_ctl;
	dst->int_vector           = from->int_vector;
	dst->int_state            = from->int_state;
	dst->exit_code            = from->exit_code;
	dst->exit_code_hi         = from->exit_code_hi;
	dst->exit_info_1          = from->exit_info_1;
	dst->exit_info_2          = from->exit_info_2;
	dst->exit_int_info        = from->exit_int_info;
	dst->exit_int_info_err    = from->exit_int_info_err;
	dst->nested_ctl           = from->nested_ctl;
	dst->event_inj            = from->event_inj;
	dst->event_inj_err        = from->event_inj_err;
	dst->nested_cr3           = from->nested_cr3;
	dst->virt_ext              = from->virt_ext;
}

static int nested_svm_vmexit(struct vcpu_svm *svm)
{
	struct vmcb *nested_vmcb;
	struct vmcb *hsave = svm->nested.hsave;
	struct vmcb *vmcb = svm->vmcb;
	struct page *page;

	trace_kvm_nested_vmexit_inject(vmcb->control.exit_code,
				       vmcb->control.exit_info_1,
				       vmcb->control.exit_info_2,
				       vmcb->control.exit_int_info,
				       vmcb->control.exit_int_info_err,
				       KVM_ISA_SVM);

	nested_vmcb = nested_svm_map(svm, svm->nested.vmcb, &page);
	if (!nested_vmcb)
		return 1;

	/* Exit Guest-Mode */
	leave_guest_mode(&svm->vcpu);
	svm->nested.vmcb = 0;

	/* Give the current vmcb to the guest */
	disable_gif(svm);

	nested_vmcb->save.es     = vmcb->save.es;
	nested_vmcb->save.cs     = vmcb->save.cs;
	nested_vmcb->save.ss     = vmcb->save.ss;
	nested_vmcb->save.ds     = vmcb->save.ds;
	nested_vmcb->save.gdtr   = vmcb->save.gdtr;
	nested_vmcb->save.idtr   = vmcb->save.idtr;
	nested_vmcb->save.efer   = svm->vcpu.arch.efer;
	nested_vmcb->save.cr0    = kvm_read_cr0(&svm->vcpu);
	nested_vmcb->save.cr3    = kvm_read_cr3(&svm->vcpu);
	nested_vmcb->save.cr2    = vmcb->save.cr2;
	nested_vmcb->save.cr4    = svm->vcpu.arch.cr4;
	nested_vmcb->save.rflags = kvm_get_rflags(&svm->vcpu);
	nested_vmcb->save.rip    = vmcb->save.rip;
	nested_vmcb->save.rsp    = vmcb->save.rsp;
	nested_vmcb->save.rax    = vmcb->save.rax;
	nested_vmcb->save.dr7    = vmcb->save.dr7;
	nested_vmcb->save.dr6    = vmcb->save.dr6;
	nested_vmcb->save.cpl    = vmcb->save.cpl;

	nested_vmcb->control.int_ctl           = vmcb->control.int_ctl;
	nested_vmcb->control.int_vector        = vmcb->control.int_vector;
	nested_vmcb->control.int_state         = vmcb->control.int_state;
	nested_vmcb->control.exit_code         = vmcb->control.exit_code;
	nested_vmcb->control.exit_code_hi      = vmcb->control.exit_code_hi;
	nested_vmcb->control.exit_info_1       = vmcb->control.exit_info_1;
	nested_vmcb->control.exit_info_2       = vmcb->control.exit_info_2;
	nested_vmcb->control.exit_int_info     = vmcb->control.exit_int_info;
	nested_vmcb->control.exit_int_info_err = vmcb->control.exit_int_info_err;

	if (svm->nrips_enabled)
		nested_vmcb->control.next_rip  = vmcb->control.next_rip;

	/*
	 * If we emulate a VMRUN/#VMEXIT in the same host #vmexit cycle we have
	 * to make sure that we do not lose injected events. So check event_inj
	 * here and copy it to exit_int_info if it is valid.
	 * Exit_int_info and event_inj can't be both valid because the case
	 * below only happens on a VMRUN instruction intercept which has
	 * no valid exit_int_info set.
	 */
	if (vmcb->control.event_inj & SVM_EVTINJ_VALID) {
		struct vmcb_control_area *nc = &nested_vmcb->control;

		nc->exit_int_info     = vmcb->control.event_inj;
		nc->exit_int_info_err = vmcb->control.event_inj_err;
	}

	nested_vmcb->control.tlb_ctl           = 0;
	nested_vmcb->control.event_inj         = 0;
	nested_vmcb->control.event_inj_err     = 0;

	/* We always set V_INTR_MASKING and remember the old value in hflags */
	if (!(svm->vcpu.arch.hflags & HF_VINTR_MASK))
		nested_vmcb->control.int_ctl &= ~V_INTR_MASKING_MASK;

	/* Restore the original control entries */
	copy_vmcb_control_area(vmcb, hsave);

	kvm_clear_exception_queue(&svm->vcpu);
	kvm_clear_interrupt_queue(&svm->vcpu);

	svm->nested.nested_cr3 = 0;

	/* Restore selected save entries */
	svm->vmcb->save.es = hsave->save.es;
	svm->vmcb->save.cs = hsave->save.cs;
	svm->vmcb->save.ss = hsave->save.ss;
	svm->vmcb->save.ds = hsave->save.ds;
	svm->vmcb->save.gdtr = hsave->save.gdtr;
	svm->vmcb->save.idtr = hsave->save.idtr;
	kvm_set_rflags(&svm->vcpu, hsave->save.rflags);
	svm_set_efer(&svm->vcpu, hsave->save.efer);
	svm_set_cr0(&svm->vcpu, hsave->save.cr0 | X86_CR0_PE);
	svm_set_cr4(&svm->vcpu, hsave->save.cr4);
	if (npt_enabled) {
		svm->vmcb->save.cr3 = hsave->save.cr3;
		svm->vcpu.arch.cr3 = hsave->save.cr3;
	} else {
		(void)kvm_set_cr3(&svm->vcpu, hsave->save.cr3);
	}
	kvm_register_write(&svm->vcpu, VCPU_REGS_RAX, hsave->save.rax);
	kvm_register_write(&svm->vcpu, VCPU_REGS_RSP, hsave->save.rsp);
	kvm_register_write(&svm->vcpu, VCPU_REGS_RIP, hsave->save.rip);
	svm->vmcb->save.dr7 = 0;
	svm->vmcb->save.cpl = 0;
	svm->vmcb->control.exit_int_info = 0;

	mark_all_dirty(svm->vmcb);

	nested_svm_unmap(page);

	nested_svm_uninit_mmu_context(&svm->vcpu);
	kvm_mmu_reset_context(&svm->vcpu);
	kvm_mmu_load(&svm->vcpu);

	return 0;
}

static bool nested_svm_vmrun_msrpm(struct vcpu_svm *svm)
{
	/*
	 * This function merges the msr permission bitmaps of kvm and the
	 * nested vmcb. It is optimized in that it only merges the parts where
	 * the kvm msr permission bitmap may contain zero bits
	 */
	int i;

	if (!(svm->nested.intercept & (1ULL << INTERCEPT_MSR_PROT)))
		return true;

	for (i = 0; i < MSRPM_OFFSETS; i++) {
		u32 value, p;
		u64 offset;

		if (msrpm_offsets[i] == 0xffffffff)
			break;

		p      = msrpm_offsets[i];
		offset = svm->nested.vmcb_msrpm + (p * 4);

		if (kvm_vcpu_read_guest(&svm->vcpu, offset, &value, 4))
			return false;

		svm->nested.msrpm[p] = svm->msrpm[p] | value;
	}

	svm->vmcb->control.msrpm_base_pa = __sme_set(__pa(svm->nested.msrpm));

	return true;
}

static bool nested_vmcb_checks(struct vmcb *vmcb)
{
	if ((vmcb->control.intercept & (1ULL << INTERCEPT_VMRUN)) == 0)
		return false;

	if (vmcb->control.asid == 0)
		return false;

	if ((vmcb->control.nested_ctl & SVM_NESTED_CTL_NP_ENABLE) &&
	    !npt_enabled)
		return false;

	return true;
}

static void enter_svm_guest_mode(struct vcpu_svm *svm, u64 vmcb_gpa,
				 struct vmcb *nested_vmcb, struct page *page)
{
	if (kvm_get_rflags(&svm->vcpu) & X86_EFLAGS_IF)
		svm->vcpu.arch.hflags |= HF_HIF_MASK;
	else
		svm->vcpu.arch.hflags &= ~HF_HIF_MASK;

	if (nested_vmcb->control.nested_ctl & SVM_NESTED_CTL_NP_ENABLE) {
		kvm_mmu_unload(&svm->vcpu);
		svm->nested.nested_cr3 = nested_vmcb->control.nested_cr3;
		nested_svm_init_mmu_context(&svm->vcpu);
	}

	/* Load the nested guest state */
	svm->vmcb->save.es = nested_vmcb->save.es;
	svm->vmcb->save.cs = nested_vmcb->save.cs;
	svm->vmcb->save.ss = nested_vmcb->save.ss;
	svm->vmcb->save.ds = nested_vmcb->save.ds;
	svm->vmcb->save.gdtr = nested_vmcb->save.gdtr;
	svm->vmcb->save.idtr = nested_vmcb->save.idtr;
	kvm_set_rflags(&svm->vcpu, nested_vmcb->save.rflags);
	svm_set_efer(&svm->vcpu, nested_vmcb->save.efer);
	svm_set_cr0(&svm->vcpu, nested_vmcb->save.cr0);
	svm_set_cr4(&svm->vcpu, nested_vmcb->save.cr4);
	if (npt_enabled) {
		svm->vmcb->save.cr3 = nested_vmcb->save.cr3;
		svm->vcpu.arch.cr3 = nested_vmcb->save.cr3;
	} else
		(void)kvm_set_cr3(&svm->vcpu, nested_vmcb->save.cr3);

	/* Guest paging mode is active - reset mmu */
	kvm_mmu_reset_context(&svm->vcpu);

	svm->vmcb->save.cr2 = svm->vcpu.arch.cr2 = nested_vmcb->save.cr2;
	kvm_register_write(&svm->vcpu, VCPU_REGS_RAX, nested_vmcb->save.rax);
	kvm_register_write(&svm->vcpu, VCPU_REGS_RSP, nested_vmcb->save.rsp);
	kvm_register_write(&svm->vcpu, VCPU_REGS_RIP, nested_vmcb->save.rip);

	/* In case we don't even reach vcpu_run, the fields are not updated */
	svm->vmcb->save.rax = nested_vmcb->save.rax;
	svm->vmcb->save.rsp = nested_vmcb->save.rsp;
	svm->vmcb->save.rip = nested_vmcb->save.rip;
	svm->vmcb->save.dr7 = nested_vmcb->save.dr7;
	svm->vmcb->save.dr6 = nested_vmcb->save.dr6;
	svm->vmcb->save.cpl = nested_vmcb->save.cpl;

	svm->nested.vmcb_msrpm = nested_vmcb->control.msrpm_base_pa & ~0x0fffULL;
	svm->nested.vmcb_iopm  = nested_vmcb->control.iopm_base_pa  & ~0x0fffULL;

	/* cache intercepts */
	svm->nested.intercept_cr         = nested_vmcb->control.intercept_cr;
	svm->nested.intercept_dr         = nested_vmcb->control.intercept_dr;
	svm->nested.intercept_exceptions = nested_vmcb->control.intercept_exceptions;
	svm->nested.intercept            = nested_vmcb->control.intercept;

	svm_flush_tlb(&svm->vcpu, true);
	svm->vmcb->control.int_ctl = nested_vmcb->control.int_ctl | V_INTR_MASKING_MASK;
	if (nested_vmcb->control.int_ctl & V_INTR_MASKING_MASK)
		svm->vcpu.arch.hflags |= HF_VINTR_MASK;
	else
		svm->vcpu.arch.hflags &= ~HF_VINTR_MASK;

	if (svm->vcpu.arch.hflags & HF_VINTR_MASK) {
		/* We only want the cr8 intercept bits of the guest */
		clr_cr_intercept(svm, INTERCEPT_CR8_READ);
		clr_cr_intercept(svm, INTERCEPT_CR8_WRITE);
	}

	/* We don't want to see VMMCALLs from a nested guest */
	clr_intercept(svm, INTERCEPT_VMMCALL);

	svm->vmcb->control.virt_ext = nested_vmcb->control.virt_ext;
	svm->vmcb->control.int_vector = nested_vmcb->control.int_vector;
	svm->vmcb->control.int_state = nested_vmcb->control.int_state;
	svm->vmcb->control.tsc_offset += nested_vmcb->control.tsc_offset;
	svm->vmcb->control.event_inj = nested_vmcb->control.event_inj;
	svm->vmcb->control.event_inj_err = nested_vmcb->control.event_inj_err;

	nested_svm_unmap(page);

	/* Enter Guest-Mode */
	enter_guest_mode(&svm->vcpu);

	/*
	 * Merge guest and host intercepts - must be called  with vcpu in
	 * guest-mode to take affect here
	 */
	recalc_intercepts(svm);

	svm->nested.vmcb = vmcb_gpa;

	enable_gif(svm);

	mark_all_dirty(svm->vmcb);
<<<<<<< HEAD
=======
}

static bool nested_svm_vmrun(struct vcpu_svm *svm)
{
	struct vmcb *nested_vmcb;
	struct vmcb *hsave = svm->nested.hsave;
	struct vmcb *vmcb = svm->vmcb;
	struct page *page;
	u64 vmcb_gpa;

	vmcb_gpa = svm->vmcb->save.rax;

	nested_vmcb = nested_svm_map(svm, svm->vmcb->save.rax, &page);
	if (!nested_vmcb)
		return false;

	if (!nested_vmcb_checks(nested_vmcb)) {
		nested_vmcb->control.exit_code    = SVM_EXIT_ERR;
		nested_vmcb->control.exit_code_hi = 0;
		nested_vmcb->control.exit_info_1  = 0;
		nested_vmcb->control.exit_info_2  = 0;

		nested_svm_unmap(page);

		return false;
	}

	trace_kvm_nested_vmrun(svm->vmcb->save.rip, vmcb_gpa,
			       nested_vmcb->save.rip,
			       nested_vmcb->control.int_ctl,
			       nested_vmcb->control.event_inj,
			       nested_vmcb->control.nested_ctl);

	trace_kvm_nested_intercepts(nested_vmcb->control.intercept_cr & 0xffff,
				    nested_vmcb->control.intercept_cr >> 16,
				    nested_vmcb->control.intercept_exceptions,
				    nested_vmcb->control.intercept);

	/* Clear internal status */
	kvm_clear_exception_queue(&svm->vcpu);
	kvm_clear_interrupt_queue(&svm->vcpu);

	/*
	 * Save the old vmcb, so we don't need to pick what we save, but can
	 * restore everything when a VMEXIT occurs
	 */
	hsave->save.es     = vmcb->save.es;
	hsave->save.cs     = vmcb->save.cs;
	hsave->save.ss     = vmcb->save.ss;
	hsave->save.ds     = vmcb->save.ds;
	hsave->save.gdtr   = vmcb->save.gdtr;
	hsave->save.idtr   = vmcb->save.idtr;
	hsave->save.efer   = svm->vcpu.arch.efer;
	hsave->save.cr0    = kvm_read_cr0(&svm->vcpu);
	hsave->save.cr4    = svm->vcpu.arch.cr4;
	hsave->save.rflags = kvm_get_rflags(&svm->vcpu);
	hsave->save.rip    = kvm_rip_read(&svm->vcpu);
	hsave->save.rsp    = vmcb->save.rsp;
	hsave->save.rax    = vmcb->save.rax;
	if (npt_enabled)
		hsave->save.cr3    = vmcb->save.cr3;
	else
		hsave->save.cr3    = kvm_read_cr3(&svm->vcpu);

	copy_vmcb_control_area(hsave, vmcb);

	enter_svm_guest_mode(svm, vmcb_gpa, nested_vmcb, page);

	return true;
}

static void nested_svm_vmloadsave(struct vmcb *from_vmcb, struct vmcb *to_vmcb)
{
	to_vmcb->save.fs = from_vmcb->save.fs;
	to_vmcb->save.gs = from_vmcb->save.gs;
	to_vmcb->save.tr = from_vmcb->save.tr;
	to_vmcb->save.ldtr = from_vmcb->save.ldtr;
	to_vmcb->save.kernel_gs_base = from_vmcb->save.kernel_gs_base;
	to_vmcb->save.star = from_vmcb->save.star;
	to_vmcb->save.lstar = from_vmcb->save.lstar;
	to_vmcb->save.cstar = from_vmcb->save.cstar;
	to_vmcb->save.sfmask = from_vmcb->save.sfmask;
	to_vmcb->save.sysenter_cs = from_vmcb->save.sysenter_cs;
	to_vmcb->save.sysenter_esp = from_vmcb->save.sysenter_esp;
	to_vmcb->save.sysenter_eip = from_vmcb->save.sysenter_eip;
>>>>>>> 5fa4ec9c
}

static bool nested_svm_vmrun(struct vcpu_svm *svm)
{
	struct vmcb *nested_vmcb;
	struct vmcb *hsave = svm->nested.hsave;
	struct vmcb *vmcb = svm->vmcb;
	struct page *page;
	u64 vmcb_gpa;

	vmcb_gpa = svm->vmcb->save.rax;

	nested_vmcb = nested_svm_map(svm, svm->vmcb->save.rax, &page);
	if (!nested_vmcb)
		return false;

	if (!nested_vmcb_checks(nested_vmcb)) {
		nested_vmcb->control.exit_code    = SVM_EXIT_ERR;
		nested_vmcb->control.exit_code_hi = 0;
		nested_vmcb->control.exit_info_1  = 0;
		nested_vmcb->control.exit_info_2  = 0;

		nested_svm_unmap(page);

		return false;
	}

	trace_kvm_nested_vmrun(svm->vmcb->save.rip, vmcb_gpa,
			       nested_vmcb->save.rip,
			       nested_vmcb->control.int_ctl,
			       nested_vmcb->control.event_inj,
			       nested_vmcb->control.nested_ctl);

	trace_kvm_nested_intercepts(nested_vmcb->control.intercept_cr & 0xffff,
				    nested_vmcb->control.intercept_cr >> 16,
				    nested_vmcb->control.intercept_exceptions,
				    nested_vmcb->control.intercept);

	/* Clear internal status */
	kvm_clear_exception_queue(&svm->vcpu);
	kvm_clear_interrupt_queue(&svm->vcpu);

	/*
	 * Save the old vmcb, so we don't need to pick what we save, but can
	 * restore everything when a VMEXIT occurs
	 */
	hsave->save.es     = vmcb->save.es;
	hsave->save.cs     = vmcb->save.cs;
	hsave->save.ss     = vmcb->save.ss;
	hsave->save.ds     = vmcb->save.ds;
	hsave->save.gdtr   = vmcb->save.gdtr;
	hsave->save.idtr   = vmcb->save.idtr;
	hsave->save.efer   = svm->vcpu.arch.efer;
	hsave->save.cr0    = kvm_read_cr0(&svm->vcpu);
	hsave->save.cr4    = svm->vcpu.arch.cr4;
	hsave->save.rflags = kvm_get_rflags(&svm->vcpu);
	hsave->save.rip    = kvm_rip_read(&svm->vcpu);
	hsave->save.rsp    = vmcb->save.rsp;
	hsave->save.rax    = vmcb->save.rax;
	if (npt_enabled)
		hsave->save.cr3    = vmcb->save.cr3;
	else
		hsave->save.cr3    = kvm_read_cr3(&svm->vcpu);

	copy_vmcb_control_area(hsave, vmcb);

	enter_svm_guest_mode(svm, vmcb_gpa, nested_vmcb, page);

	return true;
}

static void nested_svm_vmloadsave(struct vmcb *from_vmcb, struct vmcb *to_vmcb)
{
	to_vmcb->save.fs = from_vmcb->save.fs;
	to_vmcb->save.gs = from_vmcb->save.gs;
	to_vmcb->save.tr = from_vmcb->save.tr;
	to_vmcb->save.ldtr = from_vmcb->save.ldtr;
	to_vmcb->save.kernel_gs_base = from_vmcb->save.kernel_gs_base;
	to_vmcb->save.star = from_vmcb->save.star;
	to_vmcb->save.lstar = from_vmcb->save.lstar;
	to_vmcb->save.cstar = from_vmcb->save.cstar;
	to_vmcb->save.sfmask = from_vmcb->save.sfmask;
	to_vmcb->save.sysenter_cs = from_vmcb->save.sysenter_cs;
	to_vmcb->save.sysenter_esp = from_vmcb->save.sysenter_esp;
	to_vmcb->save.sysenter_eip = from_vmcb->save.sysenter_eip;
}

static int vmload_interception(struct vcpu_svm *svm)
{
	struct vmcb *nested_vmcb;
	struct page *page;
	int ret;

	if (nested_svm_check_permissions(svm))
		return 1;

	nested_vmcb = nested_svm_map(svm, svm->vmcb->save.rax, &page);
	if (!nested_vmcb)
		return 1;

	svm->next_rip = kvm_rip_read(&svm->vcpu) + 3;
	ret = kvm_skip_emulated_instruction(&svm->vcpu);

	nested_svm_vmloadsave(nested_vmcb, svm->vmcb);
	nested_svm_unmap(page);

	return ret;
}

static int vmsave_interception(struct vcpu_svm *svm)
{
	struct vmcb *nested_vmcb;
	struct page *page;
	int ret;

	if (nested_svm_check_permissions(svm))
		return 1;

	nested_vmcb = nested_svm_map(svm, svm->vmcb->save.rax, &page);
	if (!nested_vmcb)
		return 1;

	svm->next_rip = kvm_rip_read(&svm->vcpu) + 3;
	ret = kvm_skip_emulated_instruction(&svm->vcpu);

	nested_svm_vmloadsave(svm->vmcb, nested_vmcb);
	nested_svm_unmap(page);

	return ret;
}

static int vmrun_interception(struct vcpu_svm *svm)
{
	if (nested_svm_check_permissions(svm))
		return 1;

	/* Save rip after vmrun instruction */
	kvm_rip_write(&svm->vcpu, kvm_rip_read(&svm->vcpu) + 3);

	if (!nested_svm_vmrun(svm))
		return 1;

	if (!nested_svm_vmrun_msrpm(svm))
		goto failed;

	return 1;

failed:

	svm->vmcb->control.exit_code    = SVM_EXIT_ERR;
	svm->vmcb->control.exit_code_hi = 0;
	svm->vmcb->control.exit_info_1  = 0;
	svm->vmcb->control.exit_info_2  = 0;

	nested_svm_vmexit(svm);

	return 1;
}

static int stgi_interception(struct vcpu_svm *svm)
{
	int ret;

	if (nested_svm_check_permissions(svm))
		return 1;

	/*
	 * If VGIF is enabled, the STGI intercept is only added to
	 * detect the opening of the SMI/NMI window; remove it now.
	 */
	if (vgif_enabled(svm))
		clr_intercept(svm, INTERCEPT_STGI);

	svm->next_rip = kvm_rip_read(&svm->vcpu) + 3;
	ret = kvm_skip_emulated_instruction(&svm->vcpu);
	kvm_make_request(KVM_REQ_EVENT, &svm->vcpu);

	enable_gif(svm);

	return ret;
}

static int clgi_interception(struct vcpu_svm *svm)
{
	int ret;

	if (nested_svm_check_permissions(svm))
		return 1;

	svm->next_rip = kvm_rip_read(&svm->vcpu) + 3;
	ret = kvm_skip_emulated_instruction(&svm->vcpu);

	disable_gif(svm);

	/* After a CLGI no interrupts should come */
	if (!kvm_vcpu_apicv_active(&svm->vcpu)) {
		svm_clear_vintr(svm);
		svm->vmcb->control.int_ctl &= ~V_IRQ_MASK;
		mark_dirty(svm->vmcb, VMCB_INTR);
	}

	return ret;
}

static int invlpga_interception(struct vcpu_svm *svm)
{
	struct kvm_vcpu *vcpu = &svm->vcpu;

	trace_kvm_invlpga(svm->vmcb->save.rip, kvm_register_read(&svm->vcpu, VCPU_REGS_RCX),
			  kvm_register_read(&svm->vcpu, VCPU_REGS_RAX));

	/* Let's treat INVLPGA the same as INVLPG (can be optimized!) */
	kvm_mmu_invlpg(vcpu, kvm_register_read(&svm->vcpu, VCPU_REGS_RAX));

	svm->next_rip = kvm_rip_read(&svm->vcpu) + 3;
	return kvm_skip_emulated_instruction(&svm->vcpu);
}

static int skinit_interception(struct vcpu_svm *svm)
{
	trace_kvm_skinit(svm->vmcb->save.rip, kvm_register_read(&svm->vcpu, VCPU_REGS_RAX));

	kvm_queue_exception(&svm->vcpu, UD_VECTOR);
	return 1;
}

static int wbinvd_interception(struct vcpu_svm *svm)
{
	return kvm_emulate_wbinvd(&svm->vcpu);
}

static int xsetbv_interception(struct vcpu_svm *svm)
{
	u64 new_bv = kvm_read_edx_eax(&svm->vcpu);
	u32 index = kvm_register_read(&svm->vcpu, VCPU_REGS_RCX);

	if (kvm_set_xcr(&svm->vcpu, index, new_bv) == 0) {
		svm->next_rip = kvm_rip_read(&svm->vcpu) + 3;
		return kvm_skip_emulated_instruction(&svm->vcpu);
	}

	return 1;
}

static int task_switch_interception(struct vcpu_svm *svm)
{
	u16 tss_selector;
	int reason;
	int int_type = svm->vmcb->control.exit_int_info &
		SVM_EXITINTINFO_TYPE_MASK;
	int int_vec = svm->vmcb->control.exit_int_info & SVM_EVTINJ_VEC_MASK;
	uint32_t type =
		svm->vmcb->control.exit_int_info & SVM_EXITINTINFO_TYPE_MASK;
	uint32_t idt_v =
		svm->vmcb->control.exit_int_info & SVM_EXITINTINFO_VALID;
	bool has_error_code = false;
	u32 error_code = 0;

	tss_selector = (u16)svm->vmcb->control.exit_info_1;

	if (svm->vmcb->control.exit_info_2 &
	    (1ULL << SVM_EXITINFOSHIFT_TS_REASON_IRET))
		reason = TASK_SWITCH_IRET;
	else if (svm->vmcb->control.exit_info_2 &
		 (1ULL << SVM_EXITINFOSHIFT_TS_REASON_JMP))
		reason = TASK_SWITCH_JMP;
	else if (idt_v)
		reason = TASK_SWITCH_GATE;
	else
		reason = TASK_SWITCH_CALL;

	if (reason == TASK_SWITCH_GATE) {
		switch (type) {
		case SVM_EXITINTINFO_TYPE_NMI:
			svm->vcpu.arch.nmi_injected = false;
			break;
		case SVM_EXITINTINFO_TYPE_EXEPT:
			if (svm->vmcb->control.exit_info_2 &
			    (1ULL << SVM_EXITINFOSHIFT_TS_HAS_ERROR_CODE)) {
				has_error_code = true;
				error_code =
					(u32)svm->vmcb->control.exit_info_2;
			}
			kvm_clear_exception_queue(&svm->vcpu);
			break;
		case SVM_EXITINTINFO_TYPE_INTR:
			kvm_clear_interrupt_queue(&svm->vcpu);
			break;
		default:
			break;
		}
	}

	if (reason != TASK_SWITCH_GATE ||
	    int_type == SVM_EXITINTINFO_TYPE_SOFT ||
	    (int_type == SVM_EXITINTINFO_TYPE_EXEPT &&
	     (int_vec == OF_VECTOR || int_vec == BP_VECTOR)))
		skip_emulated_instruction(&svm->vcpu);

	if (int_type != SVM_EXITINTINFO_TYPE_SOFT)
		int_vec = -1;

	if (kvm_task_switch(&svm->vcpu, tss_selector, int_vec, reason,
				has_error_code, error_code) == EMULATE_FAIL) {
		svm->vcpu.run->exit_reason = KVM_EXIT_INTERNAL_ERROR;
		svm->vcpu.run->internal.suberror = KVM_INTERNAL_ERROR_EMULATION;
		svm->vcpu.run->internal.ndata = 0;
		return 0;
	}
	return 1;
}

static int cpuid_interception(struct vcpu_svm *svm)
{
	svm->next_rip = kvm_rip_read(&svm->vcpu) + 2;
	return kvm_emulate_cpuid(&svm->vcpu);
}

static int iret_interception(struct vcpu_svm *svm)
{
	++svm->vcpu.stat.nmi_window_exits;
	clr_intercept(svm, INTERCEPT_IRET);
	svm->vcpu.arch.hflags |= HF_IRET_MASK;
	svm->nmi_iret_rip = kvm_rip_read(&svm->vcpu);
	kvm_make_request(KVM_REQ_EVENT, &svm->vcpu);
	return 1;
}

static int invlpg_interception(struct vcpu_svm *svm)
{
	if (!static_cpu_has(X86_FEATURE_DECODEASSISTS))
		return emulate_instruction(&svm->vcpu, 0) == EMULATE_DONE;

	kvm_mmu_invlpg(&svm->vcpu, svm->vmcb->control.exit_info_1);
	return kvm_skip_emulated_instruction(&svm->vcpu);
}

static int emulate_on_interception(struct vcpu_svm *svm)
{
	return emulate_instruction(&svm->vcpu, 0) == EMULATE_DONE;
}

static int rdpmc_interception(struct vcpu_svm *svm)
{
	int err;

	if (!static_cpu_has(X86_FEATURE_NRIPS))
		return emulate_on_interception(svm);

	err = kvm_rdpmc(&svm->vcpu);
	return kvm_complete_insn_gp(&svm->vcpu, err);
}

static bool check_selective_cr0_intercepted(struct vcpu_svm *svm,
					    unsigned long val)
{
	unsigned long cr0 = svm->vcpu.arch.cr0;
	bool ret = false;
	u64 intercept;

	intercept = svm->nested.intercept;

	if (!is_guest_mode(&svm->vcpu) ||
	    (!(intercept & (1ULL << INTERCEPT_SELECTIVE_CR0))))
		return false;

	cr0 &= ~SVM_CR0_SELECTIVE_MASK;
	val &= ~SVM_CR0_SELECTIVE_MASK;

	if (cr0 ^ val) {
		svm->vmcb->control.exit_code = SVM_EXIT_CR0_SEL_WRITE;
		ret = (nested_svm_exit_handled(svm) == NESTED_EXIT_DONE);
	}

	return ret;
}

#define CR_VALID (1ULL << 63)

static int cr_interception(struct vcpu_svm *svm)
{
	int reg, cr;
	unsigned long val;
	int err;

	if (!static_cpu_has(X86_FEATURE_DECODEASSISTS))
		return emulate_on_interception(svm);

	if (unlikely((svm->vmcb->control.exit_info_1 & CR_VALID) == 0))
		return emulate_on_interception(svm);

	reg = svm->vmcb->control.exit_info_1 & SVM_EXITINFO_REG_MASK;
	if (svm->vmcb->control.exit_code == SVM_EXIT_CR0_SEL_WRITE)
		cr = SVM_EXIT_WRITE_CR0 - SVM_EXIT_READ_CR0;
	else
		cr = svm->vmcb->control.exit_code - SVM_EXIT_READ_CR0;

	err = 0;
	if (cr >= 16) { /* mov to cr */
		cr -= 16;
		val = kvm_register_read(&svm->vcpu, reg);
		switch (cr) {
		case 0:
			if (!check_selective_cr0_intercepted(svm, val))
				err = kvm_set_cr0(&svm->vcpu, val);
			else
				return 1;

			break;
		case 3:
			err = kvm_set_cr3(&svm->vcpu, val);
			break;
		case 4:
			err = kvm_set_cr4(&svm->vcpu, val);
			break;
		case 8:
			err = kvm_set_cr8(&svm->vcpu, val);
			break;
		default:
			WARN(1, "unhandled write to CR%d", cr);
			kvm_queue_exception(&svm->vcpu, UD_VECTOR);
			return 1;
		}
	} else { /* mov from cr */
		switch (cr) {
		case 0:
			val = kvm_read_cr0(&svm->vcpu);
			break;
		case 2:
			val = svm->vcpu.arch.cr2;
			break;
		case 3:
			val = kvm_read_cr3(&svm->vcpu);
			break;
		case 4:
			val = kvm_read_cr4(&svm->vcpu);
			break;
		case 8:
			val = kvm_get_cr8(&svm->vcpu);
			break;
		default:
			WARN(1, "unhandled read from CR%d", cr);
			kvm_queue_exception(&svm->vcpu, UD_VECTOR);
			return 1;
		}
		kvm_register_write(&svm->vcpu, reg, val);
	}
	return kvm_complete_insn_gp(&svm->vcpu, err);
}

static int dr_interception(struct vcpu_svm *svm)
{
	int reg, dr;
	unsigned long val;

	if (svm->vcpu.guest_debug == 0) {
		/*
		 * No more DR vmexits; force a reload of the debug registers
		 * and reenter on this instruction.  The next vmexit will
		 * retrieve the full state of the debug registers.
		 */
		clr_dr_intercepts(svm);
		svm->vcpu.arch.switch_db_regs |= KVM_DEBUGREG_WONT_EXIT;
		return 1;
	}

	if (!boot_cpu_has(X86_FEATURE_DECODEASSISTS))
		return emulate_on_interception(svm);

	reg = svm->vmcb->control.exit_info_1 & SVM_EXITINFO_REG_MASK;
	dr = svm->vmcb->control.exit_code - SVM_EXIT_READ_DR0;

	if (dr >= 16) { /* mov to DRn */
		if (!kvm_require_dr(&svm->vcpu, dr - 16))
			return 1;
		val = kvm_register_read(&svm->vcpu, reg);
		kvm_set_dr(&svm->vcpu, dr - 16, val);
	} else {
		if (!kvm_require_dr(&svm->vcpu, dr))
			return 1;
		kvm_get_dr(&svm->vcpu, dr, &val);
		kvm_register_write(&svm->vcpu, reg, val);
	}

	return kvm_skip_emulated_instruction(&svm->vcpu);
}

static int cr8_write_interception(struct vcpu_svm *svm)
{
	struct kvm_run *kvm_run = svm->vcpu.run;
	int r;

	u8 cr8_prev = kvm_get_cr8(&svm->vcpu);
	/* instruction emulation calls kvm_set_cr8() */
	r = cr_interception(svm);
	if (lapic_in_kernel(&svm->vcpu))
		return r;
	if (cr8_prev <= kvm_get_cr8(&svm->vcpu))
		return r;
	kvm_run->exit_reason = KVM_EXIT_SET_TPR;
	return 0;
}

static int svm_get_msr(struct kvm_vcpu *vcpu, struct msr_data *msr_info)
{
	struct vcpu_svm *svm = to_svm(vcpu);

	switch (msr_info->index) {
	case MSR_IA32_TSC: {
		msr_info->data = svm->vmcb->control.tsc_offset +
			kvm_scale_tsc(vcpu, rdtsc());

		break;
	}
	case MSR_STAR:
		msr_info->data = svm->vmcb->save.star;
		break;
#ifdef CONFIG_X86_64
	case MSR_LSTAR:
		msr_info->data = svm->vmcb->save.lstar;
		break;
	case MSR_CSTAR:
		msr_info->data = svm->vmcb->save.cstar;
		break;
	case MSR_KERNEL_GS_BASE:
		msr_info->data = svm->vmcb->save.kernel_gs_base;
		break;
	case MSR_SYSCALL_MASK:
		msr_info->data = svm->vmcb->save.sfmask;
		break;
#endif
	case MSR_IA32_SYSENTER_CS:
		msr_info->data = svm->vmcb->save.sysenter_cs;
		break;
	case MSR_IA32_SYSENTER_EIP:
		msr_info->data = svm->sysenter_eip;
		break;
	case MSR_IA32_SYSENTER_ESP:
		msr_info->data = svm->sysenter_esp;
		break;
	case MSR_TSC_AUX:
		if (!boot_cpu_has(X86_FEATURE_RDTSCP))
			return 1;
		msr_info->data = svm->tsc_aux;
		break;
	/*
	 * Nobody will change the following 5 values in the VMCB so we can
	 * safely return them on rdmsr. They will always be 0 until LBRV is
	 * implemented.
	 */
	case MSR_IA32_DEBUGCTLMSR:
		msr_info->data = svm->vmcb->save.dbgctl;
		break;
	case MSR_IA32_LASTBRANCHFROMIP:
		msr_info->data = svm->vmcb->save.br_from;
		break;
	case MSR_IA32_LASTBRANCHTOIP:
		msr_info->data = svm->vmcb->save.br_to;
		break;
	case MSR_IA32_LASTINTFROMIP:
		msr_info->data = svm->vmcb->save.last_excp_from;
		break;
	case MSR_IA32_LASTINTTOIP:
		msr_info->data = svm->vmcb->save.last_excp_to;
		break;
	case MSR_VM_HSAVE_PA:
		msr_info->data = svm->nested.hsave_msr;
		break;
	case MSR_VM_CR:
		msr_info->data = svm->nested.vm_cr_msr;
		break;
	case MSR_IA32_UCODE_REV:
		msr_info->data = 0x01000065;
		break;
	case MSR_F15H_IC_CFG: {

		int family, model;

		family = guest_cpuid_family(vcpu);
		model  = guest_cpuid_model(vcpu);

		if (family < 0 || model < 0)
			return kvm_get_msr_common(vcpu, msr_info);

		msr_info->data = 0;

		if (family == 0x15 &&
		    (model >= 0x2 && model < 0x20))
			msr_info->data = 0x1E;
		}
		break;
	default:
		return kvm_get_msr_common(vcpu, msr_info);
	}
	return 0;
}

static int rdmsr_interception(struct vcpu_svm *svm)
{
	u32 ecx = kvm_register_read(&svm->vcpu, VCPU_REGS_RCX);
	struct msr_data msr_info;

	msr_info.index = ecx;
	msr_info.host_initiated = false;
	if (svm_get_msr(&svm->vcpu, &msr_info)) {
		trace_kvm_msr_read_ex(ecx);
		kvm_inject_gp(&svm->vcpu, 0);
		return 1;
	} else {
		trace_kvm_msr_read(ecx, msr_info.data);

		kvm_register_write(&svm->vcpu, VCPU_REGS_RAX,
				   msr_info.data & 0xffffffff);
		kvm_register_write(&svm->vcpu, VCPU_REGS_RDX,
				   msr_info.data >> 32);
		svm->next_rip = kvm_rip_read(&svm->vcpu) + 2;
		return kvm_skip_emulated_instruction(&svm->vcpu);
	}
}

static int svm_set_vm_cr(struct kvm_vcpu *vcpu, u64 data)
{
	struct vcpu_svm *svm = to_svm(vcpu);
	int svm_dis, chg_mask;

	if (data & ~SVM_VM_CR_VALID_MASK)
		return 1;

	chg_mask = SVM_VM_CR_VALID_MASK;

	if (svm->nested.vm_cr_msr & SVM_VM_CR_SVM_DIS_MASK)
		chg_mask &= ~(SVM_VM_CR_SVM_LOCK_MASK | SVM_VM_CR_SVM_DIS_MASK);

	svm->nested.vm_cr_msr &= ~chg_mask;
	svm->nested.vm_cr_msr |= (data & chg_mask);

	svm_dis = svm->nested.vm_cr_msr & SVM_VM_CR_SVM_DIS_MASK;

	/* check for svm_disable while efer.svme is set */
	if (svm_dis && (vcpu->arch.efer & EFER_SVME))
		return 1;

	return 0;
}

static int svm_set_msr(struct kvm_vcpu *vcpu, struct msr_data *msr)
{
	struct vcpu_svm *svm = to_svm(vcpu);

	u32 ecx = msr->index;
	u64 data = msr->data;
	switch (ecx) {
	case MSR_IA32_CR_PAT:
		if (!kvm_mtrr_valid(vcpu, MSR_IA32_CR_PAT, data))
			return 1;
		vcpu->arch.pat = data;
		svm->vmcb->save.g_pat = data;
		mark_dirty(svm->vmcb, VMCB_NPT);
		break;
	case MSR_IA32_TSC:
		kvm_write_tsc(vcpu, msr);
		break;
	case MSR_STAR:
		svm->vmcb->save.star = data;
		break;
#ifdef CONFIG_X86_64
	case MSR_LSTAR:
		svm->vmcb->save.lstar = data;
		break;
	case MSR_CSTAR:
		svm->vmcb->save.cstar = data;
		break;
	case MSR_KERNEL_GS_BASE:
		svm->vmcb->save.kernel_gs_base = data;
		break;
	case MSR_SYSCALL_MASK:
		svm->vmcb->save.sfmask = data;
		break;
#endif
	case MSR_IA32_SYSENTER_CS:
		svm->vmcb->save.sysenter_cs = data;
		break;
	case MSR_IA32_SYSENTER_EIP:
		svm->sysenter_eip = data;
		svm->vmcb->save.sysenter_eip = data;
		break;
	case MSR_IA32_SYSENTER_ESP:
		svm->sysenter_esp = data;
		svm->vmcb->save.sysenter_esp = data;
		break;
	case MSR_TSC_AUX:
		if (!boot_cpu_has(X86_FEATURE_RDTSCP))
			return 1;

		/*
		 * This is rare, so we update the MSR here instead of using
		 * direct_access_msrs.  Doing that would require a rdmsr in
		 * svm_vcpu_put.
		 */
		svm->tsc_aux = data;
		wrmsrl(MSR_TSC_AUX, svm->tsc_aux);
		break;
	case MSR_IA32_DEBUGCTLMSR:
		if (!boot_cpu_has(X86_FEATURE_LBRV)) {
			vcpu_unimpl(vcpu, "%s: MSR_IA32_DEBUGCTL 0x%llx, nop\n",
				    __func__, data);
			break;
		}
		if (data & DEBUGCTL_RESERVED_BITS)
			return 1;

		svm->vmcb->save.dbgctl = data;
		mark_dirty(svm->vmcb, VMCB_LBR);
		if (data & (1ULL<<0))
			svm_enable_lbrv(svm);
		else
			svm_disable_lbrv(svm);
		break;
	case MSR_VM_HSAVE_PA:
		svm->nested.hsave_msr = data;
		break;
	case MSR_VM_CR:
		return svm_set_vm_cr(vcpu, data);
	case MSR_VM_IGNNE:
		vcpu_unimpl(vcpu, "unimplemented wrmsr: 0x%x data 0x%llx\n", ecx, data);
		break;
	case MSR_IA32_APICBASE:
		if (kvm_vcpu_apicv_active(vcpu))
			avic_update_vapic_bar(to_svm(vcpu), data);
		/* Follow through */
	default:
		return kvm_set_msr_common(vcpu, msr);
	}
	return 0;
}

static int wrmsr_interception(struct vcpu_svm *svm)
{
	struct msr_data msr;
	u32 ecx = kvm_register_read(&svm->vcpu, VCPU_REGS_RCX);
	u64 data = kvm_read_edx_eax(&svm->vcpu);

	msr.data = data;
	msr.index = ecx;
	msr.host_initiated = false;

	svm->next_rip = kvm_rip_read(&svm->vcpu) + 2;
	if (kvm_set_msr(&svm->vcpu, &msr)) {
		trace_kvm_msr_write_ex(ecx, data);
		kvm_inject_gp(&svm->vcpu, 0);
		return 1;
	} else {
		trace_kvm_msr_write(ecx, data);
		return kvm_skip_emulated_instruction(&svm->vcpu);
	}
}

static int msr_interception(struct vcpu_svm *svm)
{
	if (svm->vmcb->control.exit_info_1)
		return wrmsr_interception(svm);
	else
		return rdmsr_interception(svm);
}

static int interrupt_window_interception(struct vcpu_svm *svm)
{
	kvm_make_request(KVM_REQ_EVENT, &svm->vcpu);
	svm_clear_vintr(svm);
	svm->vmcb->control.int_ctl &= ~V_IRQ_MASK;
	mark_dirty(svm->vmcb, VMCB_INTR);
	++svm->vcpu.stat.irq_window_exits;
	return 1;
}

static int pause_interception(struct vcpu_svm *svm)
{
	struct kvm_vcpu *vcpu = &svm->vcpu;
	bool in_kernel = (svm_get_cpl(vcpu) == 0);

	kvm_vcpu_on_spin(vcpu, in_kernel);
	return 1;
}

static int nop_interception(struct vcpu_svm *svm)
{
	return kvm_skip_emulated_instruction(&(svm->vcpu));
}

static int monitor_interception(struct vcpu_svm *svm)
{
	printk_once(KERN_WARNING "kvm: MONITOR instruction emulated as NOP!\n");
	return nop_interception(svm);
}

static int mwait_interception(struct vcpu_svm *svm)
{
	printk_once(KERN_WARNING "kvm: MWAIT instruction emulated as NOP!\n");
	return nop_interception(svm);
}

enum avic_ipi_failure_cause {
	AVIC_IPI_FAILURE_INVALID_INT_TYPE,
	AVIC_IPI_FAILURE_TARGET_NOT_RUNNING,
	AVIC_IPI_FAILURE_INVALID_TARGET,
	AVIC_IPI_FAILURE_INVALID_BACKING_PAGE,
};

static int avic_incomplete_ipi_interception(struct vcpu_svm *svm)
{
	u32 icrh = svm->vmcb->control.exit_info_1 >> 32;
	u32 icrl = svm->vmcb->control.exit_info_1;
	u32 id = svm->vmcb->control.exit_info_2 >> 32;
	u32 index = svm->vmcb->control.exit_info_2 & 0xFF;
	struct kvm_lapic *apic = svm->vcpu.arch.apic;

	trace_kvm_avic_incomplete_ipi(svm->vcpu.vcpu_id, icrh, icrl, id, index);

	switch (id) {
	case AVIC_IPI_FAILURE_INVALID_INT_TYPE:
		/*
		 * AVIC hardware handles the generation of
		 * IPIs when the specified Message Type is Fixed
		 * (also known as fixed delivery mode) and
		 * the Trigger Mode is edge-triggered. The hardware
		 * also supports self and broadcast delivery modes
		 * specified via the Destination Shorthand(DSH)
		 * field of the ICRL. Logical and physical APIC ID
		 * formats are supported. All other IPI types cause
		 * a #VMEXIT, which needs to emulated.
		 */
		kvm_lapic_reg_write(apic, APIC_ICR2, icrh);
		kvm_lapic_reg_write(apic, APIC_ICR, icrl);
		break;
	case AVIC_IPI_FAILURE_TARGET_NOT_RUNNING: {
		int i;
		struct kvm_vcpu *vcpu;
		struct kvm *kvm = svm->vcpu.kvm;
		struct kvm_lapic *apic = svm->vcpu.arch.apic;

		/*
		 * At this point, we expect that the AVIC HW has already
		 * set the appropriate IRR bits on the valid target
		 * vcpus. So, we just need to kick the appropriate vcpu.
		 */
		kvm_for_each_vcpu(i, vcpu, kvm) {
			bool m = kvm_apic_match_dest(vcpu, apic,
						     icrl & KVM_APIC_SHORT_MASK,
						     GET_APIC_DEST_FIELD(icrh),
						     icrl & KVM_APIC_DEST_MASK);

			if (m && !avic_vcpu_is_running(vcpu))
				kvm_vcpu_wake_up(vcpu);
		}
		break;
	}
	case AVIC_IPI_FAILURE_INVALID_TARGET:
		break;
	case AVIC_IPI_FAILURE_INVALID_BACKING_PAGE:
		WARN_ONCE(1, "Invalid backing page\n");
		break;
	default:
		pr_err("Unknown IPI interception\n");
	}

	return 1;
}

static u32 *avic_get_logical_id_entry(struct kvm_vcpu *vcpu, u32 ldr, bool flat)
{
	struct kvm_arch *vm_data = &vcpu->kvm->arch;
	int index;
	u32 *logical_apic_id_table;
	int dlid = GET_APIC_LOGICAL_ID(ldr);

	if (!dlid)
		return NULL;

	if (flat) { /* flat */
		index = ffs(dlid) - 1;
		if (index > 7)
			return NULL;
	} else { /* cluster */
		int cluster = (dlid & 0xf0) >> 4;
		int apic = ffs(dlid & 0x0f) - 1;

		if ((apic < 0) || (apic > 7) ||
		    (cluster >= 0xf))
			return NULL;
		index = (cluster << 2) + apic;
	}

	logical_apic_id_table = (u32 *) page_address(vm_data->avic_logical_id_table_page);

	return &logical_apic_id_table[index];
}

static int avic_ldr_write(struct kvm_vcpu *vcpu, u8 g_physical_id, u32 ldr,
			  bool valid)
{
	bool flat;
	u32 *entry, new_entry;

	flat = kvm_lapic_get_reg(vcpu->arch.apic, APIC_DFR) == APIC_DFR_FLAT;
	entry = avic_get_logical_id_entry(vcpu, ldr, flat);
	if (!entry)
		return -EINVAL;

	new_entry = READ_ONCE(*entry);
	new_entry &= ~AVIC_LOGICAL_ID_ENTRY_GUEST_PHYSICAL_ID_MASK;
	new_entry |= (g_physical_id & AVIC_LOGICAL_ID_ENTRY_GUEST_PHYSICAL_ID_MASK);
	if (valid)
		new_entry |= AVIC_LOGICAL_ID_ENTRY_VALID_MASK;
	else
		new_entry &= ~AVIC_LOGICAL_ID_ENTRY_VALID_MASK;
	WRITE_ONCE(*entry, new_entry);

	return 0;
}

static int avic_handle_ldr_update(struct kvm_vcpu *vcpu)
{
	int ret;
	struct vcpu_svm *svm = to_svm(vcpu);
	u32 ldr = kvm_lapic_get_reg(vcpu->arch.apic, APIC_LDR);

	if (!ldr)
		return 1;

	ret = avic_ldr_write(vcpu, vcpu->vcpu_id, ldr, true);
	if (ret && svm->ldr_reg) {
		avic_ldr_write(vcpu, 0, svm->ldr_reg, false);
		svm->ldr_reg = 0;
	} else {
		svm->ldr_reg = ldr;
	}
	return ret;
}

static int avic_handle_apic_id_update(struct kvm_vcpu *vcpu)
{
	u64 *old, *new;
	struct vcpu_svm *svm = to_svm(vcpu);
	u32 apic_id_reg = kvm_lapic_get_reg(vcpu->arch.apic, APIC_ID);
	u32 id = (apic_id_reg >> 24) & 0xff;

	if (vcpu->vcpu_id == id)
		return 0;

	old = avic_get_physical_id_entry(vcpu, vcpu->vcpu_id);
	new = avic_get_physical_id_entry(vcpu, id);
	if (!new || !old)
		return 1;

	/* We need to move physical_id_entry to new offset */
	*new = *old;
	*old = 0ULL;
	to_svm(vcpu)->avic_physical_id_cache = new;

	/*
	 * Also update the guest physical APIC ID in the logical
	 * APIC ID table entry if already setup the LDR.
	 */
	if (svm->ldr_reg)
		avic_handle_ldr_update(vcpu);

	return 0;
}

static int avic_handle_dfr_update(struct kvm_vcpu *vcpu)
{
	struct vcpu_svm *svm = to_svm(vcpu);
	struct kvm_arch *vm_data = &vcpu->kvm->arch;
	u32 dfr = kvm_lapic_get_reg(vcpu->arch.apic, APIC_DFR);
	u32 mod = (dfr >> 28) & 0xf;

	/*
	 * We assume that all local APICs are using the same type.
	 * If this changes, we need to flush the AVIC logical
	 * APID id table.
	 */
	if (vm_data->ldr_mode == mod)
		return 0;

	clear_page(page_address(vm_data->avic_logical_id_table_page));
	vm_data->ldr_mode = mod;

	if (svm->ldr_reg)
		avic_handle_ldr_update(vcpu);
	return 0;
}

static int avic_unaccel_trap_write(struct vcpu_svm *svm)
{
	struct kvm_lapic *apic = svm->vcpu.arch.apic;
	u32 offset = svm->vmcb->control.exit_info_1 &
				AVIC_UNACCEL_ACCESS_OFFSET_MASK;

	switch (offset) {
	case APIC_ID:
		if (avic_handle_apic_id_update(&svm->vcpu))
			return 0;
		break;
	case APIC_LDR:
		if (avic_handle_ldr_update(&svm->vcpu))
			return 0;
		break;
	case APIC_DFR:
		avic_handle_dfr_update(&svm->vcpu);
		break;
	default:
		break;
	}

	kvm_lapic_reg_write(apic, offset, kvm_lapic_get_reg(apic, offset));

	return 1;
}

static bool is_avic_unaccelerated_access_trap(u32 offset)
{
	bool ret = false;

	switch (offset) {
	case APIC_ID:
	case APIC_EOI:
	case APIC_RRR:
	case APIC_LDR:
	case APIC_DFR:
	case APIC_SPIV:
	case APIC_ESR:
	case APIC_ICR:
	case APIC_LVTT:
	case APIC_LVTTHMR:
	case APIC_LVTPC:
	case APIC_LVT0:
	case APIC_LVT1:
	case APIC_LVTERR:
	case APIC_TMICT:
	case APIC_TDCR:
		ret = true;
		break;
	default:
		break;
	}
	return ret;
}

static int avic_unaccelerated_access_interception(struct vcpu_svm *svm)
{
	int ret = 0;
	u32 offset = svm->vmcb->control.exit_info_1 &
		     AVIC_UNACCEL_ACCESS_OFFSET_MASK;
	u32 vector = svm->vmcb->control.exit_info_2 &
		     AVIC_UNACCEL_ACCESS_VECTOR_MASK;
	bool write = (svm->vmcb->control.exit_info_1 >> 32) &
		     AVIC_UNACCEL_ACCESS_WRITE_MASK;
	bool trap = is_avic_unaccelerated_access_trap(offset);

	trace_kvm_avic_unaccelerated_access(svm->vcpu.vcpu_id, offset,
					    trap, write, vector);
	if (trap) {
		/* Handling Trap */
		WARN_ONCE(!write, "svm: Handling trap read.\n");
		ret = avic_unaccel_trap_write(svm);
	} else {
		/* Handling Fault */
		ret = (emulate_instruction(&svm->vcpu, 0) == EMULATE_DONE);
	}

	return ret;
}

static int (*const svm_exit_handlers[])(struct vcpu_svm *svm) = {
	[SVM_EXIT_READ_CR0]			= cr_interception,
	[SVM_EXIT_READ_CR3]			= cr_interception,
	[SVM_EXIT_READ_CR4]			= cr_interception,
	[SVM_EXIT_READ_CR8]			= cr_interception,
	[SVM_EXIT_CR0_SEL_WRITE]		= cr_interception,
	[SVM_EXIT_WRITE_CR0]			= cr_interception,
	[SVM_EXIT_WRITE_CR3]			= cr_interception,
	[SVM_EXIT_WRITE_CR4]			= cr_interception,
	[SVM_EXIT_WRITE_CR8]			= cr8_write_interception,
	[SVM_EXIT_READ_DR0]			= dr_interception,
	[SVM_EXIT_READ_DR1]			= dr_interception,
	[SVM_EXIT_READ_DR2]			= dr_interception,
	[SVM_EXIT_READ_DR3]			= dr_interception,
	[SVM_EXIT_READ_DR4]			= dr_interception,
	[SVM_EXIT_READ_DR5]			= dr_interception,
	[SVM_EXIT_READ_DR6]			= dr_interception,
	[SVM_EXIT_READ_DR7]			= dr_interception,
	[SVM_EXIT_WRITE_DR0]			= dr_interception,
	[SVM_EXIT_WRITE_DR1]			= dr_interception,
	[SVM_EXIT_WRITE_DR2]			= dr_interception,
	[SVM_EXIT_WRITE_DR3]			= dr_interception,
	[SVM_EXIT_WRITE_DR4]			= dr_interception,
	[SVM_EXIT_WRITE_DR5]			= dr_interception,
	[SVM_EXIT_WRITE_DR6]			= dr_interception,
	[SVM_EXIT_WRITE_DR7]			= dr_interception,
	[SVM_EXIT_EXCP_BASE + DB_VECTOR]	= db_interception,
	[SVM_EXIT_EXCP_BASE + BP_VECTOR]	= bp_interception,
	[SVM_EXIT_EXCP_BASE + UD_VECTOR]	= ud_interception,
	[SVM_EXIT_EXCP_BASE + PF_VECTOR]	= pf_interception,
	[SVM_EXIT_EXCP_BASE + MC_VECTOR]	= mc_interception,
	[SVM_EXIT_EXCP_BASE + AC_VECTOR]	= ac_interception,
	[SVM_EXIT_INTR]				= intr_interception,
	[SVM_EXIT_NMI]				= nmi_interception,
	[SVM_EXIT_SMI]				= nop_on_interception,
	[SVM_EXIT_INIT]				= nop_on_interception,
	[SVM_EXIT_VINTR]			= interrupt_window_interception,
	[SVM_EXIT_RDPMC]			= rdpmc_interception,
	[SVM_EXIT_CPUID]			= cpuid_interception,
	[SVM_EXIT_IRET]                         = iret_interception,
	[SVM_EXIT_INVD]                         = emulate_on_interception,
	[SVM_EXIT_PAUSE]			= pause_interception,
	[SVM_EXIT_HLT]				= halt_interception,
	[SVM_EXIT_INVLPG]			= invlpg_interception,
	[SVM_EXIT_INVLPGA]			= invlpga_interception,
	[SVM_EXIT_IOIO]				= io_interception,
	[SVM_EXIT_MSR]				= msr_interception,
	[SVM_EXIT_TASK_SWITCH]			= task_switch_interception,
	[SVM_EXIT_SHUTDOWN]			= shutdown_interception,
	[SVM_EXIT_VMRUN]			= vmrun_interception,
	[SVM_EXIT_VMMCALL]			= vmmcall_interception,
	[SVM_EXIT_VMLOAD]			= vmload_interception,
	[SVM_EXIT_VMSAVE]			= vmsave_interception,
	[SVM_EXIT_STGI]				= stgi_interception,
	[SVM_EXIT_CLGI]				= clgi_interception,
	[SVM_EXIT_SKINIT]			= skinit_interception,
	[SVM_EXIT_WBINVD]                       = wbinvd_interception,
	[SVM_EXIT_MONITOR]			= monitor_interception,
	[SVM_EXIT_MWAIT]			= mwait_interception,
	[SVM_EXIT_XSETBV]			= xsetbv_interception,
	[SVM_EXIT_NPF]				= npf_interception,
	[SVM_EXIT_RSM]                          = emulate_on_interception,
	[SVM_EXIT_AVIC_INCOMPLETE_IPI]		= avic_incomplete_ipi_interception,
	[SVM_EXIT_AVIC_UNACCELERATED_ACCESS]	= avic_unaccelerated_access_interception,
};

static void dump_vmcb(struct kvm_vcpu *vcpu)
{
	struct vcpu_svm *svm = to_svm(vcpu);
	struct vmcb_control_area *control = &svm->vmcb->control;
	struct vmcb_save_area *save = &svm->vmcb->save;

	pr_err("VMCB Control Area:\n");
	pr_err("%-20s%04x\n", "cr_read:", control->intercept_cr & 0xffff);
	pr_err("%-20s%04x\n", "cr_write:", control->intercept_cr >> 16);
	pr_err("%-20s%04x\n", "dr_read:", control->intercept_dr & 0xffff);
	pr_err("%-20s%04x\n", "dr_write:", control->intercept_dr >> 16);
	pr_err("%-20s%08x\n", "exceptions:", control->intercept_exceptions);
	pr_err("%-20s%016llx\n", "intercepts:", control->intercept);
	pr_err("%-20s%d\n", "pause filter count:", control->pause_filter_count);
	pr_err("%-20s%016llx\n", "iopm_base_pa:", control->iopm_base_pa);
	pr_err("%-20s%016llx\n", "msrpm_base_pa:", control->msrpm_base_pa);
	pr_err("%-20s%016llx\n", "tsc_offset:", control->tsc_offset);
	pr_err("%-20s%d\n", "asid:", control->asid);
	pr_err("%-20s%d\n", "tlb_ctl:", control->tlb_ctl);
	pr_err("%-20s%08x\n", "int_ctl:", control->int_ctl);
	pr_err("%-20s%08x\n", "int_vector:", control->int_vector);
	pr_err("%-20s%08x\n", "int_state:", control->int_state);
	pr_err("%-20s%08x\n", "exit_code:", control->exit_code);
	pr_err("%-20s%016llx\n", "exit_info1:", control->exit_info_1);
	pr_err("%-20s%016llx\n", "exit_info2:", control->exit_info_2);
	pr_err("%-20s%08x\n", "exit_int_info:", control->exit_int_info);
	pr_err("%-20s%08x\n", "exit_int_info_err:", control->exit_int_info_err);
	pr_err("%-20s%lld\n", "nested_ctl:", control->nested_ctl);
	pr_err("%-20s%016llx\n", "nested_cr3:", control->nested_cr3);
	pr_err("%-20s%016llx\n", "avic_vapic_bar:", control->avic_vapic_bar);
	pr_err("%-20s%08x\n", "event_inj:", control->event_inj);
	pr_err("%-20s%08x\n", "event_inj_err:", control->event_inj_err);
	pr_err("%-20s%lld\n", "virt_ext:", control->virt_ext);
	pr_err("%-20s%016llx\n", "next_rip:", control->next_rip);
	pr_err("%-20s%016llx\n", "avic_backing_page:", control->avic_backing_page);
	pr_err("%-20s%016llx\n", "avic_logical_id:", control->avic_logical_id);
	pr_err("%-20s%016llx\n", "avic_physical_id:", control->avic_physical_id);
	pr_err("VMCB State Save Area:\n");
	pr_err("%-5s s: %04x a: %04x l: %08x b: %016llx\n",
	       "es:",
	       save->es.selector, save->es.attrib,
	       save->es.limit, save->es.base);
	pr_err("%-5s s: %04x a: %04x l: %08x b: %016llx\n",
	       "cs:",
	       save->cs.selector, save->cs.attrib,
	       save->cs.limit, save->cs.base);
	pr_err("%-5s s: %04x a: %04x l: %08x b: %016llx\n",
	       "ss:",
	       save->ss.selector, save->ss.attrib,
	       save->ss.limit, save->ss.base);
	pr_err("%-5s s: %04x a: %04x l: %08x b: %016llx\n",
	       "ds:",
	       save->ds.selector, save->ds.attrib,
	       save->ds.limit, save->ds.base);
	pr_err("%-5s s: %04x a: %04x l: %08x b: %016llx\n",
	       "fs:",
	       save->fs.selector, save->fs.attrib,
	       save->fs.limit, save->fs.base);
	pr_err("%-5s s: %04x a: %04x l: %08x b: %016llx\n",
	       "gs:",
	       save->gs.selector, save->gs.attrib,
	       save->gs.limit, save->gs.base);
	pr_err("%-5s s: %04x a: %04x l: %08x b: %016llx\n",
	       "gdtr:",
	       save->gdtr.selector, save->gdtr.attrib,
	       save->gdtr.limit, save->gdtr.base);
	pr_err("%-5s s: %04x a: %04x l: %08x b: %016llx\n",
	       "ldtr:",
	       save->ldtr.selector, save->ldtr.attrib,
	       save->ldtr.limit, save->ldtr.base);
	pr_err("%-5s s: %04x a: %04x l: %08x b: %016llx\n",
	       "idtr:",
	       save->idtr.selector, save->idtr.attrib,
	       save->idtr.limit, save->idtr.base);
	pr_err("%-5s s: %04x a: %04x l: %08x b: %016llx\n",
	       "tr:",
	       save->tr.selector, save->tr.attrib,
	       save->tr.limit, save->tr.base);
	pr_err("cpl:            %d                efer:         %016llx\n",
		save->cpl, save->efer);
	pr_err("%-15s %016llx %-13s %016llx\n",
	       "cr0:", save->cr0, "cr2:", save->cr2);
	pr_err("%-15s %016llx %-13s %016llx\n",
	       "cr3:", save->cr3, "cr4:", save->cr4);
	pr_err("%-15s %016llx %-13s %016llx\n",
	       "dr6:", save->dr6, "dr7:", save->dr7);
	pr_err("%-15s %016llx %-13s %016llx\n",
	       "rip:", save->rip, "rflags:", save->rflags);
	pr_err("%-15s %016llx %-13s %016llx\n",
	       "rsp:", save->rsp, "rax:", save->rax);
	pr_err("%-15s %016llx %-13s %016llx\n",
	       "star:", save->star, "lstar:", save->lstar);
	pr_err("%-15s %016llx %-13s %016llx\n",
	       "cstar:", save->cstar, "sfmask:", save->sfmask);
	pr_err("%-15s %016llx %-13s %016llx\n",
	       "kernel_gs_base:", save->kernel_gs_base,
	       "sysenter_cs:", save->sysenter_cs);
	pr_err("%-15s %016llx %-13s %016llx\n",
	       "sysenter_esp:", save->sysenter_esp,
	       "sysenter_eip:", save->sysenter_eip);
	pr_err("%-15s %016llx %-13s %016llx\n",
	       "gpat:", save->g_pat, "dbgctl:", save->dbgctl);
	pr_err("%-15s %016llx %-13s %016llx\n",
	       "br_from:", save->br_from, "br_to:", save->br_to);
	pr_err("%-15s %016llx %-13s %016llx\n",
	       "excp_from:", save->last_excp_from,
	       "excp_to:", save->last_excp_to);
}

static void svm_get_exit_info(struct kvm_vcpu *vcpu, u64 *info1, u64 *info2)
{
	struct vmcb_control_area *control = &to_svm(vcpu)->vmcb->control;

	*info1 = control->exit_info_1;
	*info2 = control->exit_info_2;
}

static int handle_exit(struct kvm_vcpu *vcpu)
{
	struct vcpu_svm *svm = to_svm(vcpu);
	struct kvm_run *kvm_run = vcpu->run;
	u32 exit_code = svm->vmcb->control.exit_code;

	trace_kvm_exit(exit_code, vcpu, KVM_ISA_SVM);

	if (!is_cr_intercept(svm, INTERCEPT_CR0_WRITE))
		vcpu->arch.cr0 = svm->vmcb->save.cr0;
	if (npt_enabled)
		vcpu->arch.cr3 = svm->vmcb->save.cr3;

	if (unlikely(svm->nested.exit_required)) {
		nested_svm_vmexit(svm);
		svm->nested.exit_required = false;

		return 1;
	}

	if (is_guest_mode(vcpu)) {
		int vmexit;

		trace_kvm_nested_vmexit(svm->vmcb->save.rip, exit_code,
					svm->vmcb->control.exit_info_1,
					svm->vmcb->control.exit_info_2,
					svm->vmcb->control.exit_int_info,
					svm->vmcb->control.exit_int_info_err,
					KVM_ISA_SVM);

		vmexit = nested_svm_exit_special(svm);

		if (vmexit == NESTED_EXIT_CONTINUE)
			vmexit = nested_svm_exit_handled(svm);

		if (vmexit == NESTED_EXIT_DONE)
			return 1;
	}

	svm_complete_interrupts(svm);

	if (svm->vmcb->control.exit_code == SVM_EXIT_ERR) {
		kvm_run->exit_reason = KVM_EXIT_FAIL_ENTRY;
		kvm_run->fail_entry.hardware_entry_failure_reason
			= svm->vmcb->control.exit_code;
		pr_err("KVM: FAILED VMRUN WITH VMCB:\n");
		dump_vmcb(vcpu);
		return 0;
	}

	if (is_external_interrupt(svm->vmcb->control.exit_int_info) &&
	    exit_code != SVM_EXIT_EXCP_BASE + PF_VECTOR &&
	    exit_code != SVM_EXIT_NPF && exit_code != SVM_EXIT_TASK_SWITCH &&
	    exit_code != SVM_EXIT_INTR && exit_code != SVM_EXIT_NMI)
		printk(KERN_ERR "%s: unexpected exit_int_info 0x%x "
		       "exit_code 0x%x\n",
		       __func__, svm->vmcb->control.exit_int_info,
		       exit_code);

	if (exit_code >= ARRAY_SIZE(svm_exit_handlers)
	    || !svm_exit_handlers[exit_code]) {
		WARN_ONCE(1, "svm: unexpected exit reason 0x%x\n", exit_code);
		kvm_queue_exception(vcpu, UD_VECTOR);
		return 1;
	}

	return svm_exit_handlers[exit_code](svm);
}

static void reload_tss(struct kvm_vcpu *vcpu)
{
	int cpu = raw_smp_processor_id();

	struct svm_cpu_data *sd = per_cpu(svm_data, cpu);
	sd->tss_desc->type = 9; /* available 32/64-bit TSS */
	load_TR_desc();
}

static void pre_sev_run(struct vcpu_svm *svm, int cpu)
{
	struct svm_cpu_data *sd = per_cpu(svm_data, cpu);
	int asid = sev_get_asid(svm->vcpu.kvm);

	/* Assign the asid allocated with this SEV guest */
	svm->vmcb->control.asid = asid;

	/*
	 * Flush guest TLB:
	 *
	 * 1) when different VMCB for the same ASID is to be run on the same host CPU.
	 * 2) or this VMCB was executed on different host CPU in previous VMRUNs.
	 */
	if (sd->sev_vmcbs[asid] == svm->vmcb &&
	    svm->last_cpu == cpu)
		return;

	svm->last_cpu = cpu;
	sd->sev_vmcbs[asid] = svm->vmcb;
	svm->vmcb->control.tlb_ctl = TLB_CONTROL_FLUSH_ASID;
	mark_dirty(svm->vmcb, VMCB_ASID);
}

static void pre_svm_run(struct vcpu_svm *svm)
{
	int cpu = raw_smp_processor_id();

	struct svm_cpu_data *sd = per_cpu(svm_data, cpu);

	if (sev_guest(svm->vcpu.kvm))
		return pre_sev_run(svm, cpu);

	/* FIXME: handle wraparound of asid_generation */
	if (svm->asid_generation != sd->asid_generation)
		new_asid(svm, sd);
}

static void svm_inject_nmi(struct kvm_vcpu *vcpu)
{
	struct vcpu_svm *svm = to_svm(vcpu);

	svm->vmcb->control.event_inj = SVM_EVTINJ_VALID | SVM_EVTINJ_TYPE_NMI;
	vcpu->arch.hflags |= HF_NMI_MASK;
	set_intercept(svm, INTERCEPT_IRET);
	++vcpu->stat.nmi_injections;
}

static inline void svm_inject_irq(struct vcpu_svm *svm, int irq)
{
	struct vmcb_control_area *control;

	/* The following fields are ignored when AVIC is enabled */
	control = &svm->vmcb->control;
	control->int_vector = irq;
	control->int_ctl &= ~V_INTR_PRIO_MASK;
	control->int_ctl |= V_IRQ_MASK |
		((/*control->int_vector >> 4*/ 0xf) << V_INTR_PRIO_SHIFT);
	mark_dirty(svm->vmcb, VMCB_INTR);
}

static void svm_set_irq(struct kvm_vcpu *vcpu)
{
	struct vcpu_svm *svm = to_svm(vcpu);

	BUG_ON(!(gif_set(svm)));

	trace_kvm_inj_virq(vcpu->arch.interrupt.nr);
	++vcpu->stat.irq_injections;

	svm->vmcb->control.event_inj = vcpu->arch.interrupt.nr |
		SVM_EVTINJ_VALID | SVM_EVTINJ_TYPE_INTR;
}

static inline bool svm_nested_virtualize_tpr(struct kvm_vcpu *vcpu)
{
	return is_guest_mode(vcpu) && (vcpu->arch.hflags & HF_VINTR_MASK);
}

static void update_cr8_intercept(struct kvm_vcpu *vcpu, int tpr, int irr)
{
	struct vcpu_svm *svm = to_svm(vcpu);

	if (svm_nested_virtualize_tpr(vcpu) ||
	    kvm_vcpu_apicv_active(vcpu))
		return;

	clr_cr_intercept(svm, INTERCEPT_CR8_WRITE);

	if (irr == -1)
		return;

	if (tpr >= irr)
		set_cr_intercept(svm, INTERCEPT_CR8_WRITE);
}

static void svm_set_virtual_x2apic_mode(struct kvm_vcpu *vcpu, bool set)
{
	return;
}

static bool svm_get_enable_apicv(struct kvm_vcpu *vcpu)
{
	return avic && irqchip_split(vcpu->kvm);
}

static void svm_hwapic_irr_update(struct kvm_vcpu *vcpu, int max_irr)
{
}

static void svm_hwapic_isr_update(struct kvm_vcpu *vcpu, int max_isr)
{
}

/* Note: Currently only used by Hyper-V. */
static void svm_refresh_apicv_exec_ctrl(struct kvm_vcpu *vcpu)
{
	struct vcpu_svm *svm = to_svm(vcpu);
	struct vmcb *vmcb = svm->vmcb;

	if (!kvm_vcpu_apicv_active(&svm->vcpu))
		return;

	vmcb->control.int_ctl &= ~AVIC_ENABLE_MASK;
	mark_dirty(vmcb, VMCB_INTR);
}

static void svm_load_eoi_exitmap(struct kvm_vcpu *vcpu, u64 *eoi_exit_bitmap)
{
	return;
}

static void svm_deliver_avic_intr(struct kvm_vcpu *vcpu, int vec)
{
	kvm_lapic_set_irr(vec, vcpu->arch.apic);
	smp_mb__after_atomic();

	if (avic_vcpu_is_running(vcpu))
		wrmsrl(SVM_AVIC_DOORBELL,
		       kvm_cpu_get_apicid(vcpu->cpu));
	else
		kvm_vcpu_wake_up(vcpu);
}

static void svm_ir_list_del(struct vcpu_svm *svm, struct amd_iommu_pi_data *pi)
{
	unsigned long flags;
	struct amd_svm_iommu_ir *cur;

	spin_lock_irqsave(&svm->ir_list_lock, flags);
	list_for_each_entry(cur, &svm->ir_list, node) {
		if (cur->data != pi->ir_data)
			continue;
		list_del(&cur->node);
		kfree(cur);
		break;
	}
	spin_unlock_irqrestore(&svm->ir_list_lock, flags);
}

static int svm_ir_list_add(struct vcpu_svm *svm, struct amd_iommu_pi_data *pi)
{
	int ret = 0;
	unsigned long flags;
	struct amd_svm_iommu_ir *ir;

	/**
	 * In some cases, the existing irte is updaed and re-set,
	 * so we need to check here if it's already been * added
	 * to the ir_list.
	 */
	if (pi->ir_data && (pi->prev_ga_tag != 0)) {
		struct kvm *kvm = svm->vcpu.kvm;
		u32 vcpu_id = AVIC_GATAG_TO_VCPUID(pi->prev_ga_tag);
		struct kvm_vcpu *prev_vcpu = kvm_get_vcpu_by_id(kvm, vcpu_id);
		struct vcpu_svm *prev_svm;

		if (!prev_vcpu) {
			ret = -EINVAL;
			goto out;
		}

		prev_svm = to_svm(prev_vcpu);
		svm_ir_list_del(prev_svm, pi);
	}

	/**
	 * Allocating new amd_iommu_pi_data, which will get
	 * add to the per-vcpu ir_list.
	 */
	ir = kzalloc(sizeof(struct amd_svm_iommu_ir), GFP_KERNEL);
	if (!ir) {
		ret = -ENOMEM;
		goto out;
	}
	ir->data = pi->ir_data;

	spin_lock_irqsave(&svm->ir_list_lock, flags);
	list_add(&ir->node, &svm->ir_list);
	spin_unlock_irqrestore(&svm->ir_list_lock, flags);
out:
	return ret;
}

/**
 * Note:
 * The HW cannot support posting multicast/broadcast
 * interrupts to a vCPU. So, we still use legacy interrupt
 * remapping for these kind of interrupts.
 *
 * For lowest-priority interrupts, we only support
 * those with single CPU as the destination, e.g. user
 * configures the interrupts via /proc/irq or uses
 * irqbalance to make the interrupts single-CPU.
 */
static int
get_pi_vcpu_info(struct kvm *kvm, struct kvm_kernel_irq_routing_entry *e,
		 struct vcpu_data *vcpu_info, struct vcpu_svm **svm)
{
	struct kvm_lapic_irq irq;
	struct kvm_vcpu *vcpu = NULL;

	kvm_set_msi_irq(kvm, e, &irq);

	if (!kvm_intr_is_single_vcpu(kvm, &irq, &vcpu)) {
		pr_debug("SVM: %s: use legacy intr remap mode for irq %u\n",
			 __func__, irq.vector);
		return -1;
	}

	pr_debug("SVM: %s: use GA mode for irq %u\n", __func__,
		 irq.vector);
	*svm = to_svm(vcpu);
	vcpu_info->pi_desc_addr = __sme_set(page_to_phys((*svm)->avic_backing_page));
	vcpu_info->vector = irq.vector;

	return 0;
}

/*
 * svm_update_pi_irte - set IRTE for Posted-Interrupts
 *
 * @kvm: kvm
 * @host_irq: host irq of the interrupt
 * @guest_irq: gsi of the interrupt
 * @set: set or unset PI
 * returns 0 on success, < 0 on failure
 */
static int svm_update_pi_irte(struct kvm *kvm, unsigned int host_irq,
			      uint32_t guest_irq, bool set)
{
	struct kvm_kernel_irq_routing_entry *e;
	struct kvm_irq_routing_table *irq_rt;
	int idx, ret = -EINVAL;

	if (!kvm_arch_has_assigned_device(kvm) ||
	    !irq_remapping_cap(IRQ_POSTING_CAP))
		return 0;

	pr_debug("SVM: %s: host_irq=%#x, guest_irq=%#x, set=%#x\n",
		 __func__, host_irq, guest_irq, set);

	idx = srcu_read_lock(&kvm->irq_srcu);
	irq_rt = srcu_dereference(kvm->irq_routing, &kvm->irq_srcu);
	WARN_ON(guest_irq >= irq_rt->nr_rt_entries);

	hlist_for_each_entry(e, &irq_rt->map[guest_irq], link) {
		struct vcpu_data vcpu_info;
		struct vcpu_svm *svm = NULL;

		if (e->type != KVM_IRQ_ROUTING_MSI)
			continue;

		/**
		 * Here, we setup with legacy mode in the following cases:
		 * 1. When cannot target interrupt to a specific vcpu.
		 * 2. Unsetting posted interrupt.
		 * 3. APIC virtialization is disabled for the vcpu.
		 */
		if (!get_pi_vcpu_info(kvm, e, &vcpu_info, &svm) && set &&
		    kvm_vcpu_apicv_active(&svm->vcpu)) {
			struct amd_iommu_pi_data pi;

			/* Try to enable guest_mode in IRTE */
			pi.base = __sme_set(page_to_phys(svm->avic_backing_page) &
					    AVIC_HPA_MASK);
			pi.ga_tag = AVIC_GATAG(kvm->arch.avic_vm_id,
						     svm->vcpu.vcpu_id);
			pi.is_guest_mode = true;
			pi.vcpu_data = &vcpu_info;
			ret = irq_set_vcpu_affinity(host_irq, &pi);

			/**
			 * Here, we successfully setting up vcpu affinity in
			 * IOMMU guest mode. Now, we need to store the posted
			 * interrupt information in a per-vcpu ir_list so that
			 * we can reference to them directly when we update vcpu
			 * scheduling information in IOMMU irte.
			 */
			if (!ret && pi.is_guest_mode)
				svm_ir_list_add(svm, &pi);
		} else {
			/* Use legacy mode in IRTE */
			struct amd_iommu_pi_data pi;

			/**
			 * Here, pi is used to:
			 * - Tell IOMMU to use legacy mode for this interrupt.
			 * - Retrieve ga_tag of prior interrupt remapping data.
			 */
			pi.is_guest_mode = false;
			ret = irq_set_vcpu_affinity(host_irq, &pi);

			/**
			 * Check if the posted interrupt was previously
			 * setup with the guest_mode by checking if the ga_tag
			 * was cached. If so, we need to clean up the per-vcpu
			 * ir_list.
			 */
			if (!ret && pi.prev_ga_tag) {
				int id = AVIC_GATAG_TO_VCPUID(pi.prev_ga_tag);
				struct kvm_vcpu *vcpu;

				vcpu = kvm_get_vcpu_by_id(kvm, id);
				if (vcpu)
					svm_ir_list_del(to_svm(vcpu), &pi);
			}
		}

		if (!ret && svm) {
			trace_kvm_pi_irte_update(svm->vcpu.vcpu_id,
						 host_irq, e->gsi,
						 vcpu_info.vector,
						 vcpu_info.pi_desc_addr, set);
		}

		if (ret < 0) {
			pr_err("%s: failed to update PI IRTE\n", __func__);
			goto out;
		}
	}

	ret = 0;
out:
	srcu_read_unlock(&kvm->irq_srcu, idx);
	return ret;
}

static int svm_nmi_allowed(struct kvm_vcpu *vcpu)
{
	struct vcpu_svm *svm = to_svm(vcpu);
	struct vmcb *vmcb = svm->vmcb;
	int ret;
	ret = !(vmcb->control.int_state & SVM_INTERRUPT_SHADOW_MASK) &&
	      !(svm->vcpu.arch.hflags & HF_NMI_MASK);
	ret = ret && gif_set(svm) && nested_svm_nmi(svm);

	return ret;
}

static bool svm_get_nmi_mask(struct kvm_vcpu *vcpu)
{
	struct vcpu_svm *svm = to_svm(vcpu);

	return !!(svm->vcpu.arch.hflags & HF_NMI_MASK);
}

static void svm_set_nmi_mask(struct kvm_vcpu *vcpu, bool masked)
{
	struct vcpu_svm *svm = to_svm(vcpu);

	if (masked) {
		svm->vcpu.arch.hflags |= HF_NMI_MASK;
		set_intercept(svm, INTERCEPT_IRET);
	} else {
		svm->vcpu.arch.hflags &= ~HF_NMI_MASK;
		clr_intercept(svm, INTERCEPT_IRET);
	}
}

static int svm_interrupt_allowed(struct kvm_vcpu *vcpu)
{
	struct vcpu_svm *svm = to_svm(vcpu);
	struct vmcb *vmcb = svm->vmcb;
	int ret;

	if (!gif_set(svm) ||
	     (vmcb->control.int_state & SVM_INTERRUPT_SHADOW_MASK))
		return 0;

	ret = !!(kvm_get_rflags(vcpu) & X86_EFLAGS_IF);

	if (is_guest_mode(vcpu))
		return ret && !(svm->vcpu.arch.hflags & HF_VINTR_MASK);

	return ret;
}

static void enable_irq_window(struct kvm_vcpu *vcpu)
{
	struct vcpu_svm *svm = to_svm(vcpu);

	if (kvm_vcpu_apicv_active(vcpu))
		return;

	/*
	 * In case GIF=0 we can't rely on the CPU to tell us when GIF becomes
	 * 1, because that's a separate STGI/VMRUN intercept.  The next time we
	 * get that intercept, this function will be called again though and
	 * we'll get the vintr intercept. However, if the vGIF feature is
	 * enabled, the STGI interception will not occur. Enable the irq
	 * window under the assumption that the hardware will set the GIF.
	 */
	if ((vgif_enabled(svm) || gif_set(svm)) && nested_svm_intr(svm)) {
		svm_set_vintr(svm);
		svm_inject_irq(svm, 0x0);
	}
}

static void enable_nmi_window(struct kvm_vcpu *vcpu)
{
	struct vcpu_svm *svm = to_svm(vcpu);

	if ((svm->vcpu.arch.hflags & (HF_NMI_MASK | HF_IRET_MASK))
	    == HF_NMI_MASK)
		return; /* IRET will cause a vm exit */

	if (!gif_set(svm)) {
		if (vgif_enabled(svm))
			set_intercept(svm, INTERCEPT_STGI);
		return; /* STGI will cause a vm exit */
	}

	if (svm->nested.exit_required)
		return; /* we're not going to run the guest yet */

	/*
	 * Something prevents NMI from been injected. Single step over possible
	 * problem (IRET or exception injection or interrupt shadow)
	 */
	svm->nmi_singlestep_guest_rflags = svm_get_rflags(vcpu);
	svm->nmi_singlestep = true;
	svm->vmcb->save.rflags |= (X86_EFLAGS_TF | X86_EFLAGS_RF);
}

static int svm_set_tss_addr(struct kvm *kvm, unsigned int addr)
{
	return 0;
}

static void svm_flush_tlb(struct kvm_vcpu *vcpu, bool invalidate_gpa)
{
	struct vcpu_svm *svm = to_svm(vcpu);

	if (static_cpu_has(X86_FEATURE_FLUSHBYASID))
		svm->vmcb->control.tlb_ctl = TLB_CONTROL_FLUSH_ASID;
	else
		svm->asid_generation--;
}

static void svm_prepare_guest_switch(struct kvm_vcpu *vcpu)
{
}

static inline void sync_cr8_to_lapic(struct kvm_vcpu *vcpu)
{
	struct vcpu_svm *svm = to_svm(vcpu);

	if (svm_nested_virtualize_tpr(vcpu))
		return;

	if (!is_cr_intercept(svm, INTERCEPT_CR8_WRITE)) {
		int cr8 = svm->vmcb->control.int_ctl & V_TPR_MASK;
		kvm_set_cr8(vcpu, cr8);
	}
}

static inline void sync_lapic_to_cr8(struct kvm_vcpu *vcpu)
{
	struct vcpu_svm *svm = to_svm(vcpu);
	u64 cr8;

	if (svm_nested_virtualize_tpr(vcpu) ||
	    kvm_vcpu_apicv_active(vcpu))
		return;

	cr8 = kvm_get_cr8(vcpu);
	svm->vmcb->control.int_ctl &= ~V_TPR_MASK;
	svm->vmcb->control.int_ctl |= cr8 & V_TPR_MASK;
}

static void svm_complete_interrupts(struct vcpu_svm *svm)
{
	u8 vector;
	int type;
	u32 exitintinfo = svm->vmcb->control.exit_int_info;
	unsigned int3_injected = svm->int3_injected;

	svm->int3_injected = 0;

	/*
	 * If we've made progress since setting HF_IRET_MASK, we've
	 * executed an IRET and can allow NMI injection.
	 */
	if ((svm->vcpu.arch.hflags & HF_IRET_MASK)
	    && kvm_rip_read(&svm->vcpu) != svm->nmi_iret_rip) {
		svm->vcpu.arch.hflags &= ~(HF_NMI_MASK | HF_IRET_MASK);
		kvm_make_request(KVM_REQ_EVENT, &svm->vcpu);
	}

	svm->vcpu.arch.nmi_injected = false;
	kvm_clear_exception_queue(&svm->vcpu);
	kvm_clear_interrupt_queue(&svm->vcpu);

	if (!(exitintinfo & SVM_EXITINTINFO_VALID))
		return;

	kvm_make_request(KVM_REQ_EVENT, &svm->vcpu);

	vector = exitintinfo & SVM_EXITINTINFO_VEC_MASK;
	type = exitintinfo & SVM_EXITINTINFO_TYPE_MASK;

	switch (type) {
	case SVM_EXITINTINFO_TYPE_NMI:
		svm->vcpu.arch.nmi_injected = true;
		break;
	case SVM_EXITINTINFO_TYPE_EXEPT:
		/*
		 * In case of software exceptions, do not reinject the vector,
		 * but re-execute the instruction instead. Rewind RIP first
		 * if we emulated INT3 before.
		 */
		if (kvm_exception_is_soft(vector)) {
			if (vector == BP_VECTOR && int3_injected &&
			    kvm_is_linear_rip(&svm->vcpu, svm->int3_rip))
				kvm_rip_write(&svm->vcpu,
					      kvm_rip_read(&svm->vcpu) -
					      int3_injected);
			break;
		}
		if (exitintinfo & SVM_EXITINTINFO_VALID_ERR) {
			u32 err = svm->vmcb->control.exit_int_info_err;
			kvm_requeue_exception_e(&svm->vcpu, vector, err);

		} else
			kvm_requeue_exception(&svm->vcpu, vector);
		break;
	case SVM_EXITINTINFO_TYPE_INTR:
		kvm_queue_interrupt(&svm->vcpu, vector, false);
		break;
	default:
		break;
	}
}

static void svm_cancel_injection(struct kvm_vcpu *vcpu)
{
	struct vcpu_svm *svm = to_svm(vcpu);
	struct vmcb_control_area *control = &svm->vmcb->control;

	control->exit_int_info = control->event_inj;
	control->exit_int_info_err = control->event_inj_err;
	control->event_inj = 0;
	svm_complete_interrupts(svm);
}

static void svm_vcpu_run(struct kvm_vcpu *vcpu)
{
	struct vcpu_svm *svm = to_svm(vcpu);

	svm->vmcb->save.rax = vcpu->arch.regs[VCPU_REGS_RAX];
	svm->vmcb->save.rsp = vcpu->arch.regs[VCPU_REGS_RSP];
	svm->vmcb->save.rip = vcpu->arch.regs[VCPU_REGS_RIP];

	/*
	 * A vmexit emulation is required before the vcpu can be executed
	 * again.
	 */
	if (unlikely(svm->nested.exit_required))
		return;

	/*
	 * Disable singlestep if we're injecting an interrupt/exception.
	 * We don't want our modified rflags to be pushed on the stack where
	 * we might not be able to easily reset them if we disabled NMI
	 * singlestep later.
	 */
	if (svm->nmi_singlestep && svm->vmcb->control.event_inj) {
		/*
		 * Event injection happens before external interrupts cause a
		 * vmexit and interrupts are disabled here, so smp_send_reschedule
		 * is enough to force an immediate vmexit.
		 */
		disable_nmi_singlestep(svm);
		smp_send_reschedule(vcpu->cpu);
	}

	pre_svm_run(svm);

	sync_lapic_to_cr8(vcpu);

	svm->vmcb->save.cr2 = vcpu->arch.cr2;

	clgi();

	local_irq_enable();

	asm volatile (
		"push %%" _ASM_BP "; \n\t"
		"mov %c[rbx](%[svm]), %%" _ASM_BX " \n\t"
		"mov %c[rcx](%[svm]), %%" _ASM_CX " \n\t"
		"mov %c[rdx](%[svm]), %%" _ASM_DX " \n\t"
		"mov %c[rsi](%[svm]), %%" _ASM_SI " \n\t"
		"mov %c[rdi](%[svm]), %%" _ASM_DI " \n\t"
		"mov %c[rbp](%[svm]), %%" _ASM_BP " \n\t"
#ifdef CONFIG_X86_64
		"mov %c[r8](%[svm]),  %%r8  \n\t"
		"mov %c[r9](%[svm]),  %%r9  \n\t"
		"mov %c[r10](%[svm]), %%r10 \n\t"
		"mov %c[r11](%[svm]), %%r11 \n\t"
		"mov %c[r12](%[svm]), %%r12 \n\t"
		"mov %c[r13](%[svm]), %%r13 \n\t"
		"mov %c[r14](%[svm]), %%r14 \n\t"
		"mov %c[r15](%[svm]), %%r15 \n\t"
#endif

		/* Enter guest mode */
		"push %%" _ASM_AX " \n\t"
		"mov %c[vmcb](%[svm]), %%" _ASM_AX " \n\t"
		__ex(SVM_VMLOAD) "\n\t"
		__ex(SVM_VMRUN) "\n\t"
		__ex(SVM_VMSAVE) "\n\t"
		"pop %%" _ASM_AX " \n\t"

		/* Save guest registers, load host registers */
		"mov %%" _ASM_BX ", %c[rbx](%[svm]) \n\t"
		"mov %%" _ASM_CX ", %c[rcx](%[svm]) \n\t"
		"mov %%" _ASM_DX ", %c[rdx](%[svm]) \n\t"
		"mov %%" _ASM_SI ", %c[rsi](%[svm]) \n\t"
		"mov %%" _ASM_DI ", %c[rdi](%[svm]) \n\t"
		"mov %%" _ASM_BP ", %c[rbp](%[svm]) \n\t"
#ifdef CONFIG_X86_64
		"mov %%r8,  %c[r8](%[svm]) \n\t"
		"mov %%r9,  %c[r9](%[svm]) \n\t"
		"mov %%r10, %c[r10](%[svm]) \n\t"
		"mov %%r11, %c[r11](%[svm]) \n\t"
		"mov %%r12, %c[r12](%[svm]) \n\t"
		"mov %%r13, %c[r13](%[svm]) \n\t"
		"mov %%r14, %c[r14](%[svm]) \n\t"
		"mov %%r15, %c[r15](%[svm]) \n\t"
#endif
		/*
		* Clear host registers marked as clobbered to prevent
		* speculative use.
		*/
		"xor %%" _ASM_BX ", %%" _ASM_BX " \n\t"
		"xor %%" _ASM_CX ", %%" _ASM_CX " \n\t"
		"xor %%" _ASM_DX ", %%" _ASM_DX " \n\t"
		"xor %%" _ASM_SI ", %%" _ASM_SI " \n\t"
		"xor %%" _ASM_DI ", %%" _ASM_DI " \n\t"
#ifdef CONFIG_X86_64
		"xor %%r8, %%r8 \n\t"
		"xor %%r9, %%r9 \n\t"
		"xor %%r10, %%r10 \n\t"
		"xor %%r11, %%r11 \n\t"
		"xor %%r12, %%r12 \n\t"
		"xor %%r13, %%r13 \n\t"
		"xor %%r14, %%r14 \n\t"
		"xor %%r15, %%r15 \n\t"
#endif
		"pop %%" _ASM_BP
		:
		: [svm]"a"(svm),
		  [vmcb]"i"(offsetof(struct vcpu_svm, vmcb_pa)),
		  [rbx]"i"(offsetof(struct vcpu_svm, vcpu.arch.regs[VCPU_REGS_RBX])),
		  [rcx]"i"(offsetof(struct vcpu_svm, vcpu.arch.regs[VCPU_REGS_RCX])),
		  [rdx]"i"(offsetof(struct vcpu_svm, vcpu.arch.regs[VCPU_REGS_RDX])),
		  [rsi]"i"(offsetof(struct vcpu_svm, vcpu.arch.regs[VCPU_REGS_RSI])),
		  [rdi]"i"(offsetof(struct vcpu_svm, vcpu.arch.regs[VCPU_REGS_RDI])),
		  [rbp]"i"(offsetof(struct vcpu_svm, vcpu.arch.regs[VCPU_REGS_RBP]))
#ifdef CONFIG_X86_64
		  , [r8]"i"(offsetof(struct vcpu_svm, vcpu.arch.regs[VCPU_REGS_R8])),
		  [r9]"i"(offsetof(struct vcpu_svm, vcpu.arch.regs[VCPU_REGS_R9])),
		  [r10]"i"(offsetof(struct vcpu_svm, vcpu.arch.regs[VCPU_REGS_R10])),
		  [r11]"i"(offsetof(struct vcpu_svm, vcpu.arch.regs[VCPU_REGS_R11])),
		  [r12]"i"(offsetof(struct vcpu_svm, vcpu.arch.regs[VCPU_REGS_R12])),
		  [r13]"i"(offsetof(struct vcpu_svm, vcpu.arch.regs[VCPU_REGS_R13])),
		  [r14]"i"(offsetof(struct vcpu_svm, vcpu.arch.regs[VCPU_REGS_R14])),
		  [r15]"i"(offsetof(struct vcpu_svm, vcpu.arch.regs[VCPU_REGS_R15]))
#endif
		: "cc", "memory"
#ifdef CONFIG_X86_64
		, "rbx", "rcx", "rdx", "rsi", "rdi"
		, "r8", "r9", "r10", "r11" , "r12", "r13", "r14", "r15"
#else
		, "ebx", "ecx", "edx", "esi", "edi"
#endif
		);

	/* Eliminate branch target predictions from guest mode */
	vmexit_fill_RSB();

#ifdef CONFIG_X86_64
	wrmsrl(MSR_GS_BASE, svm->host.gs_base);
#else
	loadsegment(fs, svm->host.fs);
#ifndef CONFIG_X86_32_LAZY_GS
	loadsegment(gs, svm->host.gs);
#endif
#endif

	reload_tss(vcpu);

	local_irq_disable();

	vcpu->arch.cr2 = svm->vmcb->save.cr2;
	vcpu->arch.regs[VCPU_REGS_RAX] = svm->vmcb->save.rax;
	vcpu->arch.regs[VCPU_REGS_RSP] = svm->vmcb->save.rsp;
	vcpu->arch.regs[VCPU_REGS_RIP] = svm->vmcb->save.rip;

	if (unlikely(svm->vmcb->control.exit_code == SVM_EXIT_NMI))
		kvm_before_handle_nmi(&svm->vcpu);

	stgi();

	/* Any pending NMI will happen here */

	if (unlikely(svm->vmcb->control.exit_code == SVM_EXIT_NMI))
		kvm_after_handle_nmi(&svm->vcpu);

	sync_cr8_to_lapic(vcpu);

	svm->next_rip = 0;

	svm->vmcb->control.tlb_ctl = TLB_CONTROL_DO_NOTHING;

	/* if exit due to PF check for async PF */
	if (svm->vmcb->control.exit_code == SVM_EXIT_EXCP_BASE + PF_VECTOR)
		svm->vcpu.arch.apf.host_apf_reason = kvm_read_and_reset_pf_reason();

	if (npt_enabled) {
		vcpu->arch.regs_avail &= ~(1 << VCPU_EXREG_PDPTR);
		vcpu->arch.regs_dirty &= ~(1 << VCPU_EXREG_PDPTR);
	}

	/*
	 * We need to handle MC intercepts here before the vcpu has a chance to
	 * change the physical cpu
	 */
	if (unlikely(svm->vmcb->control.exit_code ==
		     SVM_EXIT_EXCP_BASE + MC_VECTOR))
		svm_handle_mce(svm);

	mark_all_clean(svm->vmcb);
}
STACK_FRAME_NON_STANDARD(svm_vcpu_run);

static void svm_set_cr3(struct kvm_vcpu *vcpu, unsigned long root)
{
	struct vcpu_svm *svm = to_svm(vcpu);

	svm->vmcb->save.cr3 = __sme_set(root);
	mark_dirty(svm->vmcb, VMCB_CR);
	svm_flush_tlb(vcpu, true);
}

static void set_tdp_cr3(struct kvm_vcpu *vcpu, unsigned long root)
{
	struct vcpu_svm *svm = to_svm(vcpu);

	svm->vmcb->control.nested_cr3 = __sme_set(root);
	mark_dirty(svm->vmcb, VMCB_NPT);

	/* Also sync guest cr3 here in case we live migrate */
	svm->vmcb->save.cr3 = kvm_read_cr3(vcpu);
	mark_dirty(svm->vmcb, VMCB_CR);

	svm_flush_tlb(vcpu, true);
}

static int is_disabled(void)
{
	u64 vm_cr;

	rdmsrl(MSR_VM_CR, vm_cr);
	if (vm_cr & (1 << SVM_VM_CR_SVM_DISABLE))
		return 1;

	return 0;
}

static void
svm_patch_hypercall(struct kvm_vcpu *vcpu, unsigned char *hypercall)
{
	/*
	 * Patch in the VMMCALL instruction:
	 */
	hypercall[0] = 0x0f;
	hypercall[1] = 0x01;
	hypercall[2] = 0xd9;
}

static void svm_check_processor_compat(void *rtn)
{
	*(int *)rtn = 0;
}

static bool svm_cpu_has_accelerated_tpr(void)
{
	return false;
}

static bool svm_has_high_real_mode_segbase(void)
{
	return true;
}

static u64 svm_get_mt_mask(struct kvm_vcpu *vcpu, gfn_t gfn, bool is_mmio)
{
	return 0;
}

static void svm_cpuid_update(struct kvm_vcpu *vcpu)
{
	struct vcpu_svm *svm = to_svm(vcpu);

	/* Update nrips enabled cache */
	svm->nrips_enabled = !!guest_cpuid_has(&svm->vcpu, X86_FEATURE_NRIPS);

	if (!kvm_vcpu_apicv_active(vcpu))
		return;

	guest_cpuid_clear(vcpu, X86_FEATURE_X2APIC);
}

static void svm_set_supported_cpuid(u32 func, struct kvm_cpuid_entry2 *entry)
{
	switch (func) {
	case 0x1:
		if (avic)
			entry->ecx &= ~bit(X86_FEATURE_X2APIC);
		break;
	case 0x80000001:
		if (nested)
			entry->ecx |= (1 << 2); /* Set SVM bit */
		break;
	case 0x8000000A:
		entry->eax = 1; /* SVM revision 1 */
		entry->ebx = 8; /* Lets support 8 ASIDs in case we add proper
				   ASID emulation to nested SVM */
		entry->ecx = 0; /* Reserved */
		entry->edx = 0; /* Per default do not support any
				   additional features */

		/* Support next_rip if host supports it */
		if (boot_cpu_has(X86_FEATURE_NRIPS))
			entry->edx |= SVM_FEATURE_NRIP;

		/* Support NPT for the guest if enabled */
		if (npt_enabled)
			entry->edx |= SVM_FEATURE_NPT;

		break;
	case 0x8000001F:
		/* Support memory encryption cpuid if host supports it */
		if (boot_cpu_has(X86_FEATURE_SEV))
			cpuid(0x8000001f, &entry->eax, &entry->ebx,
				&entry->ecx, &entry->edx);

	}
}

static int svm_get_lpage_level(void)
{
	return PT_PDPE_LEVEL;
}

static bool svm_rdtscp_supported(void)
{
	return boot_cpu_has(X86_FEATURE_RDTSCP);
}

static bool svm_invpcid_supported(void)
{
	return false;
}

static bool svm_mpx_supported(void)
{
	return false;
}

static bool svm_xsaves_supported(void)
{
	return false;
}

static bool svm_umip_emulated(void)
{
	return false;
}

static bool svm_has_wbinvd_exit(void)
{
	return true;
}

#define PRE_EX(exit)  { .exit_code = (exit), \
			.stage = X86_ICPT_PRE_EXCEPT, }
#define POST_EX(exit) { .exit_code = (exit), \
			.stage = X86_ICPT_POST_EXCEPT, }
#define POST_MEM(exit) { .exit_code = (exit), \
			.stage = X86_ICPT_POST_MEMACCESS, }

static const struct __x86_intercept {
	u32 exit_code;
	enum x86_intercept_stage stage;
} x86_intercept_map[] = {
	[x86_intercept_cr_read]		= POST_EX(SVM_EXIT_READ_CR0),
	[x86_intercept_cr_write]	= POST_EX(SVM_EXIT_WRITE_CR0),
	[x86_intercept_clts]		= POST_EX(SVM_EXIT_WRITE_CR0),
	[x86_intercept_lmsw]		= POST_EX(SVM_EXIT_WRITE_CR0),
	[x86_intercept_smsw]		= POST_EX(SVM_EXIT_READ_CR0),
	[x86_intercept_dr_read]		= POST_EX(SVM_EXIT_READ_DR0),
	[x86_intercept_dr_write]	= POST_EX(SVM_EXIT_WRITE_DR0),
	[x86_intercept_sldt]		= POST_EX(SVM_EXIT_LDTR_READ),
	[x86_intercept_str]		= POST_EX(SVM_EXIT_TR_READ),
	[x86_intercept_lldt]		= POST_EX(SVM_EXIT_LDTR_WRITE),
	[x86_intercept_ltr]		= POST_EX(SVM_EXIT_TR_WRITE),
	[x86_intercept_sgdt]		= POST_EX(SVM_EXIT_GDTR_READ),
	[x86_intercept_sidt]		= POST_EX(SVM_EXIT_IDTR_READ),
	[x86_intercept_lgdt]		= POST_EX(SVM_EXIT_GDTR_WRITE),
	[x86_intercept_lidt]		= POST_EX(SVM_EXIT_IDTR_WRITE),
	[x86_intercept_vmrun]		= POST_EX(SVM_EXIT_VMRUN),
	[x86_intercept_vmmcall]		= POST_EX(SVM_EXIT_VMMCALL),
	[x86_intercept_vmload]		= POST_EX(SVM_EXIT_VMLOAD),
	[x86_intercept_vmsave]		= POST_EX(SVM_EXIT_VMSAVE),
	[x86_intercept_stgi]		= POST_EX(SVM_EXIT_STGI),
	[x86_intercept_clgi]		= POST_EX(SVM_EXIT_CLGI),
	[x86_intercept_skinit]		= POST_EX(SVM_EXIT_SKINIT),
	[x86_intercept_invlpga]		= POST_EX(SVM_EXIT_INVLPGA),
	[x86_intercept_rdtscp]		= POST_EX(SVM_EXIT_RDTSCP),
	[x86_intercept_monitor]		= POST_MEM(SVM_EXIT_MONITOR),
	[x86_intercept_mwait]		= POST_EX(SVM_EXIT_MWAIT),
	[x86_intercept_invlpg]		= POST_EX(SVM_EXIT_INVLPG),
	[x86_intercept_invd]		= POST_EX(SVM_EXIT_INVD),
	[x86_intercept_wbinvd]		= POST_EX(SVM_EXIT_WBINVD),
	[x86_intercept_wrmsr]		= POST_EX(SVM_EXIT_MSR),
	[x86_intercept_rdtsc]		= POST_EX(SVM_EXIT_RDTSC),
	[x86_intercept_rdmsr]		= POST_EX(SVM_EXIT_MSR),
	[x86_intercept_rdpmc]		= POST_EX(SVM_EXIT_RDPMC),
	[x86_intercept_cpuid]		= PRE_EX(SVM_EXIT_CPUID),
	[x86_intercept_rsm]		= PRE_EX(SVM_EXIT_RSM),
	[x86_intercept_pause]		= PRE_EX(SVM_EXIT_PAUSE),
	[x86_intercept_pushf]		= PRE_EX(SVM_EXIT_PUSHF),
	[x86_intercept_popf]		= PRE_EX(SVM_EXIT_POPF),
	[x86_intercept_intn]		= PRE_EX(SVM_EXIT_SWINT),
	[x86_intercept_iret]		= PRE_EX(SVM_EXIT_IRET),
	[x86_intercept_icebp]		= PRE_EX(SVM_EXIT_ICEBP),
	[x86_intercept_hlt]		= POST_EX(SVM_EXIT_HLT),
	[x86_intercept_in]		= POST_EX(SVM_EXIT_IOIO),
	[x86_intercept_ins]		= POST_EX(SVM_EXIT_IOIO),
	[x86_intercept_out]		= POST_EX(SVM_EXIT_IOIO),
	[x86_intercept_outs]		= POST_EX(SVM_EXIT_IOIO),
};

#undef PRE_EX
#undef POST_EX
#undef POST_MEM

static int svm_check_intercept(struct kvm_vcpu *vcpu,
			       struct x86_instruction_info *info,
			       enum x86_intercept_stage stage)
{
	struct vcpu_svm *svm = to_svm(vcpu);
	int vmexit, ret = X86EMUL_CONTINUE;
	struct __x86_intercept icpt_info;
	struct vmcb *vmcb = svm->vmcb;

	if (info->intercept >= ARRAY_SIZE(x86_intercept_map))
		goto out;

	icpt_info = x86_intercept_map[info->intercept];

	if (stage != icpt_info.stage)
		goto out;

	switch (icpt_info.exit_code) {
	case SVM_EXIT_READ_CR0:
		if (info->intercept == x86_intercept_cr_read)
			icpt_info.exit_code += info->modrm_reg;
		break;
	case SVM_EXIT_WRITE_CR0: {
		unsigned long cr0, val;
		u64 intercept;

		if (info->intercept == x86_intercept_cr_write)
			icpt_info.exit_code += info->modrm_reg;

		if (icpt_info.exit_code != SVM_EXIT_WRITE_CR0 ||
		    info->intercept == x86_intercept_clts)
			break;

		intercept = svm->nested.intercept;

		if (!(intercept & (1ULL << INTERCEPT_SELECTIVE_CR0)))
			break;

		cr0 = vcpu->arch.cr0 & ~SVM_CR0_SELECTIVE_MASK;
		val = info->src_val  & ~SVM_CR0_SELECTIVE_MASK;

		if (info->intercept == x86_intercept_lmsw) {
			cr0 &= 0xfUL;
			val &= 0xfUL;
			/* lmsw can't clear PE - catch this here */
			if (cr0 & X86_CR0_PE)
				val |= X86_CR0_PE;
		}

		if (cr0 ^ val)
			icpt_info.exit_code = SVM_EXIT_CR0_SEL_WRITE;

		break;
	}
	case SVM_EXIT_READ_DR0:
	case SVM_EXIT_WRITE_DR0:
		icpt_info.exit_code += info->modrm_reg;
		break;
	case SVM_EXIT_MSR:
		if (info->intercept == x86_intercept_wrmsr)
			vmcb->control.exit_info_1 = 1;
		else
			vmcb->control.exit_info_1 = 0;
		break;
	case SVM_EXIT_PAUSE:
		/*
		 * We get this for NOP only, but pause
		 * is rep not, check this here
		 */
		if (info->rep_prefix != REPE_PREFIX)
			goto out;
		break;
	case SVM_EXIT_IOIO: {
		u64 exit_info;
		u32 bytes;

		if (info->intercept == x86_intercept_in ||
		    info->intercept == x86_intercept_ins) {
			exit_info = ((info->src_val & 0xffff) << 16) |
				SVM_IOIO_TYPE_MASK;
			bytes = info->dst_bytes;
		} else {
			exit_info = (info->dst_val & 0xffff) << 16;
			bytes = info->src_bytes;
		}

		if (info->intercept == x86_intercept_outs ||
		    info->intercept == x86_intercept_ins)
			exit_info |= SVM_IOIO_STR_MASK;

		if (info->rep_prefix)
			exit_info |= SVM_IOIO_REP_MASK;

		bytes = min(bytes, 4u);

		exit_info |= bytes << SVM_IOIO_SIZE_SHIFT;

		exit_info |= (u32)info->ad_bytes << (SVM_IOIO_ASIZE_SHIFT - 1);

		vmcb->control.exit_info_1 = exit_info;
		vmcb->control.exit_info_2 = info->next_rip;

		break;
	}
	default:
		break;
	}

	/* TODO: Advertise NRIPS to guest hypervisor unconditionally */
	if (static_cpu_has(X86_FEATURE_NRIPS))
		vmcb->control.next_rip  = info->next_rip;
	vmcb->control.exit_code = icpt_info.exit_code;
	vmexit = nested_svm_exit_handled(svm);

	ret = (vmexit == NESTED_EXIT_DONE) ? X86EMUL_INTERCEPTED
					   : X86EMUL_CONTINUE;

out:
	return ret;
}

static void svm_handle_external_intr(struct kvm_vcpu *vcpu)
{
	local_irq_enable();
	/*
	 * We must have an instruction with interrupts enabled, so
	 * the timer interrupt isn't delayed by the interrupt shadow.
	 */
	asm("nop");
	local_irq_disable();
}

static void svm_sched_in(struct kvm_vcpu *vcpu, int cpu)
{
}

static inline void avic_post_state_restore(struct kvm_vcpu *vcpu)
{
	if (avic_handle_apic_id_update(vcpu) != 0)
		return;
	if (avic_handle_dfr_update(vcpu) != 0)
		return;
	avic_handle_ldr_update(vcpu);
}

static void svm_setup_mce(struct kvm_vcpu *vcpu)
{
	/* [63:9] are reserved. */
	vcpu->arch.mcg_cap &= 0x1ff;
}

static int svm_smi_allowed(struct kvm_vcpu *vcpu)
{
	struct vcpu_svm *svm = to_svm(vcpu);

	/* Per APM Vol.2 15.22.2 "Response to SMI" */
	if (!gif_set(svm))
		return 0;

	if (is_guest_mode(&svm->vcpu) &&
	    svm->nested.intercept & (1ULL << INTERCEPT_SMI)) {
		/* TODO: Might need to set exit_info_1 and exit_info_2 here */
		svm->vmcb->control.exit_code = SVM_EXIT_SMI;
		svm->nested.exit_required = true;
		return 0;
	}

	return 1;
}

static int svm_pre_enter_smm(struct kvm_vcpu *vcpu, char *smstate)
{
	struct vcpu_svm *svm = to_svm(vcpu);
	int ret;

	if (is_guest_mode(vcpu)) {
		/* FED8h - SVM Guest */
		put_smstate(u64, smstate, 0x7ed8, 1);
		/* FEE0h - SVM Guest VMCB Physical Address */
		put_smstate(u64, smstate, 0x7ee0, svm->nested.vmcb);

		svm->vmcb->save.rax = vcpu->arch.regs[VCPU_REGS_RAX];
		svm->vmcb->save.rsp = vcpu->arch.regs[VCPU_REGS_RSP];
		svm->vmcb->save.rip = vcpu->arch.regs[VCPU_REGS_RIP];

		ret = nested_svm_vmexit(svm);
		if (ret)
			return ret;
	}
	return 0;
}

static int svm_pre_leave_smm(struct kvm_vcpu *vcpu, u64 smbase)
{
	struct vcpu_svm *svm = to_svm(vcpu);
	struct vmcb *nested_vmcb;
	struct page *page;
	struct {
		u64 guest;
		u64 vmcb;
	} svm_state_save;
	int ret;

	ret = kvm_vcpu_read_guest(vcpu, smbase + 0xfed8, &svm_state_save,
				  sizeof(svm_state_save));
	if (ret)
		return ret;

	if (svm_state_save.guest) {
		vcpu->arch.hflags &= ~HF_SMM_MASK;
		nested_vmcb = nested_svm_map(svm, svm_state_save.vmcb, &page);
		if (nested_vmcb)
			enter_svm_guest_mode(svm, svm_state_save.vmcb, nested_vmcb, page);
		else
			ret = 1;
		vcpu->arch.hflags |= HF_SMM_MASK;
	}
	return ret;
}

static int enable_smi_window(struct kvm_vcpu *vcpu)
{
	struct vcpu_svm *svm = to_svm(vcpu);

	if (!gif_set(svm)) {
		if (vgif_enabled(svm))
			set_intercept(svm, INTERCEPT_STGI);
		/* STGI will cause a vm exit */
		return 1;
	}
	return 0;
}

<<<<<<< HEAD
static int sev_asid_new(void)
{
	int pos;

	/*
	 * SEV-enabled guest must use asid from min_sev_asid to max_sev_asid.
	 */
	pos = find_next_zero_bit(sev_asid_bitmap, max_sev_asid, min_sev_asid - 1);
	if (pos >= max_sev_asid)
		return -EBUSY;

	set_bit(pos, sev_asid_bitmap);
	return pos + 1;
}

static int sev_guest_init(struct kvm *kvm, struct kvm_sev_cmd *argp)
{
	struct kvm_sev_info *sev = &kvm->arch.sev_info;
	int asid, ret;

	ret = -EBUSY;
	asid = sev_asid_new();
	if (asid < 0)
		return ret;

	ret = sev_platform_init(&argp->error);
	if (ret)
		goto e_free;

	sev->active = true;
	sev->asid = asid;
	INIT_LIST_HEAD(&sev->regions_list);

	return 0;

e_free:
	__sev_asid_free(asid);
	return ret;
}

static int sev_bind_asid(struct kvm *kvm, unsigned int handle, int *error)
{
	struct sev_data_activate *data;
	int asid = sev_get_asid(kvm);
	int ret;

	wbinvd_on_all_cpus();

	ret = sev_guest_df_flush(error);
	if (ret)
		return ret;

	data = kzalloc(sizeof(*data), GFP_KERNEL);
	if (!data)
		return -ENOMEM;

	/* activate ASID on the given handle */
	data->handle = handle;
	data->asid   = asid;
	ret = sev_guest_activate(data, error);
	kfree(data);

	return ret;
}

static int __sev_issue_cmd(int fd, int id, void *data, int *error)
{
	struct fd f;
	int ret;

	f = fdget(fd);
	if (!f.file)
		return -EBADF;

	ret = sev_issue_cmd_external_user(f.file, id, data, error);

	fdput(f);
	return ret;
}

static int sev_issue_cmd(struct kvm *kvm, int id, void *data, int *error)
{
	struct kvm_sev_info *sev = &kvm->arch.sev_info;

	return __sev_issue_cmd(sev->fd, id, data, error);
}

static int sev_launch_start(struct kvm *kvm, struct kvm_sev_cmd *argp)
{
	struct kvm_sev_info *sev = &kvm->arch.sev_info;
	struct sev_data_launch_start *start;
	struct kvm_sev_launch_start params;
	void *dh_blob, *session_blob;
	int *error = &argp->error;
	int ret;

	if (!sev_guest(kvm))
		return -ENOTTY;

	if (copy_from_user(&params, (void __user *)(uintptr_t)argp->data, sizeof(params)))
		return -EFAULT;

	start = kzalloc(sizeof(*start), GFP_KERNEL);
	if (!start)
		return -ENOMEM;

	dh_blob = NULL;
	if (params.dh_uaddr) {
		dh_blob = psp_copy_user_blob(params.dh_uaddr, params.dh_len);
		if (IS_ERR(dh_blob)) {
			ret = PTR_ERR(dh_blob);
			goto e_free;
		}

		start->dh_cert_address = __sme_set(__pa(dh_blob));
		start->dh_cert_len = params.dh_len;
	}

	session_blob = NULL;
	if (params.session_uaddr) {
		session_blob = psp_copy_user_blob(params.session_uaddr, params.session_len);
		if (IS_ERR(session_blob)) {
			ret = PTR_ERR(session_blob);
			goto e_free_dh;
		}

		start->session_address = __sme_set(__pa(session_blob));
		start->session_len = params.session_len;
	}

	start->handle = params.handle;
	start->policy = params.policy;

	/* create memory encryption context */
	ret = __sev_issue_cmd(argp->sev_fd, SEV_CMD_LAUNCH_START, start, error);
	if (ret)
		goto e_free_session;

	/* Bind ASID to this guest */
	ret = sev_bind_asid(kvm, start->handle, error);
	if (ret)
		goto e_free_session;

	/* return handle to userspace */
	params.handle = start->handle;
	if (copy_to_user((void __user *)(uintptr_t)argp->data, &params, sizeof(params))) {
		sev_unbind_asid(kvm, start->handle);
		ret = -EFAULT;
		goto e_free_session;
	}

	sev->handle = start->handle;
	sev->fd = argp->sev_fd;

e_free_session:
	kfree(session_blob);
e_free_dh:
	kfree(dh_blob);
e_free:
	kfree(start);
	return ret;
}

static int get_num_contig_pages(int idx, struct page **inpages,
				unsigned long npages)
{
	unsigned long paddr, next_paddr;
	int i = idx + 1, pages = 1;

	/* find the number of contiguous pages starting from idx */
	paddr = __sme_page_pa(inpages[idx]);
	while (i < npages) {
		next_paddr = __sme_page_pa(inpages[i++]);
		if ((paddr + PAGE_SIZE) == next_paddr) {
			pages++;
			paddr = next_paddr;
			continue;
		}
		break;
	}

	return pages;
}

static int sev_launch_update_data(struct kvm *kvm, struct kvm_sev_cmd *argp)
{
	unsigned long vaddr, vaddr_end, next_vaddr, npages, size;
	struct kvm_sev_info *sev = &kvm->arch.sev_info;
	struct kvm_sev_launch_update_data params;
	struct sev_data_launch_update_data *data;
	struct page **inpages;
	int i, ret, pages;

	if (!sev_guest(kvm))
		return -ENOTTY;

	if (copy_from_user(&params, (void __user *)(uintptr_t)argp->data, sizeof(params)))
		return -EFAULT;

	data = kzalloc(sizeof(*data), GFP_KERNEL);
	if (!data)
		return -ENOMEM;

	vaddr = params.uaddr;
	size = params.len;
	vaddr_end = vaddr + size;

	/* Lock the user memory. */
	inpages = sev_pin_memory(kvm, vaddr, size, &npages, 1);
	if (!inpages) {
		ret = -ENOMEM;
		goto e_free;
	}

	/*
	 * The LAUNCH_UPDATE command will perform in-place encryption of the
	 * memory content (i.e it will write the same memory region with C=1).
	 * It's possible that the cache may contain the data with C=0, i.e.,
	 * unencrypted so invalidate it first.
	 */
	sev_clflush_pages(inpages, npages);

	for (i = 0; vaddr < vaddr_end; vaddr = next_vaddr, i += pages) {
		int offset, len;

		/*
		 * If the user buffer is not page-aligned, calculate the offset
		 * within the page.
		 */
		offset = vaddr & (PAGE_SIZE - 1);

		/* Calculate the number of pages that can be encrypted in one go. */
		pages = get_num_contig_pages(i, inpages, npages);

		len = min_t(size_t, ((pages * PAGE_SIZE) - offset), size);

		data->handle = sev->handle;
		data->len = len;
		data->address = __sme_page_pa(inpages[i]) + offset;
		ret = sev_issue_cmd(kvm, SEV_CMD_LAUNCH_UPDATE_DATA, data, &argp->error);
		if (ret)
			goto e_unpin;

		size -= len;
		next_vaddr = vaddr + len;
	}

e_unpin:
	/* content of memory is updated, mark pages dirty */
	for (i = 0; i < npages; i++) {
		set_page_dirty_lock(inpages[i]);
		mark_page_accessed(inpages[i]);
	}
	/* unlock the user pages */
	sev_unpin_memory(kvm, inpages, npages);
e_free:
	kfree(data);
	return ret;
}

static int sev_launch_measure(struct kvm *kvm, struct kvm_sev_cmd *argp)
{
	struct kvm_sev_info *sev = &kvm->arch.sev_info;
	struct sev_data_launch_measure *data;
	struct kvm_sev_launch_measure params;
	void *blob = NULL;
	int ret;

	if (!sev_guest(kvm))
		return -ENOTTY;

	if (copy_from_user(&params, (void __user *)(uintptr_t)argp->data, sizeof(params)))
		return -EFAULT;

	data = kzalloc(sizeof(*data), GFP_KERNEL);
	if (!data)
		return -ENOMEM;

	/* User wants to query the blob length */
	if (!params.len)
		goto cmd;

	if (params.uaddr) {
		if (params.len > SEV_FW_BLOB_MAX_SIZE) {
			ret = -EINVAL;
			goto e_free;
		}

		if (!access_ok(VERIFY_WRITE, params.uaddr, params.len)) {
			ret = -EFAULT;
			goto e_free;
		}

		ret = -ENOMEM;
		blob = kmalloc(params.len, GFP_KERNEL);
		if (!blob)
			goto e_free;

		data->address = __psp_pa(blob);
		data->len = params.len;
	}

cmd:
	data->handle = sev->handle;
	ret = sev_issue_cmd(kvm, SEV_CMD_LAUNCH_MEASURE, data, &argp->error);

	/*
	 * If we query the session length, FW responded with expected data.
	 */
	if (!params.len)
		goto done;

	if (ret)
		goto e_free_blob;

	if (blob) {
		if (copy_to_user((void __user *)(uintptr_t)params.uaddr, blob, params.len))
			ret = -EFAULT;
	}

done:
	params.len = data->len;
	if (copy_to_user((void __user *)(uintptr_t)argp->data, &params, sizeof(params)))
		ret = -EFAULT;
e_free_blob:
	kfree(blob);
e_free:
	kfree(data);
	return ret;
}

static int sev_launch_finish(struct kvm *kvm, struct kvm_sev_cmd *argp)
{
	struct kvm_sev_info *sev = &kvm->arch.sev_info;
	struct sev_data_launch_finish *data;
	int ret;

	if (!sev_guest(kvm))
		return -ENOTTY;

	data = kzalloc(sizeof(*data), GFP_KERNEL);
	if (!data)
		return -ENOMEM;

	data->handle = sev->handle;
	ret = sev_issue_cmd(kvm, SEV_CMD_LAUNCH_FINISH, data, &argp->error);

	kfree(data);
	return ret;
}

static int sev_guest_status(struct kvm *kvm, struct kvm_sev_cmd *argp)
{
	struct kvm_sev_info *sev = &kvm->arch.sev_info;
	struct kvm_sev_guest_status params;
	struct sev_data_guest_status *data;
	int ret;

	if (!sev_guest(kvm))
		return -ENOTTY;

	data = kzalloc(sizeof(*data), GFP_KERNEL);
	if (!data)
		return -ENOMEM;

	data->handle = sev->handle;
	ret = sev_issue_cmd(kvm, SEV_CMD_GUEST_STATUS, data, &argp->error);
	if (ret)
		goto e_free;

	params.policy = data->policy;
	params.state = data->state;
	params.handle = data->handle;

	if (copy_to_user((void __user *)(uintptr_t)argp->data, &params, sizeof(params)))
		ret = -EFAULT;
e_free:
	kfree(data);
	return ret;
}

static int __sev_issue_dbg_cmd(struct kvm *kvm, unsigned long src,
			       unsigned long dst, int size,
			       int *error, bool enc)
{
	struct kvm_sev_info *sev = &kvm->arch.sev_info;
	struct sev_data_dbg *data;
	int ret;

	data = kzalloc(sizeof(*data), GFP_KERNEL);
	if (!data)
		return -ENOMEM;

	data->handle = sev->handle;
	data->dst_addr = dst;
	data->src_addr = src;
	data->len = size;

	ret = sev_issue_cmd(kvm,
			    enc ? SEV_CMD_DBG_ENCRYPT : SEV_CMD_DBG_DECRYPT,
			    data, error);
	kfree(data);
	return ret;
}

static int __sev_dbg_decrypt(struct kvm *kvm, unsigned long src_paddr,
			     unsigned long dst_paddr, int sz, int *err)
{
	int offset;

	/*
	 * Its safe to read more than we are asked, caller should ensure that
	 * destination has enough space.
	 */
	src_paddr = round_down(src_paddr, 16);
	offset = src_paddr & 15;
	sz = round_up(sz + offset, 16);

	return __sev_issue_dbg_cmd(kvm, src_paddr, dst_paddr, sz, err, false);
}

static int __sev_dbg_decrypt_user(struct kvm *kvm, unsigned long paddr,
				  unsigned long __user dst_uaddr,
				  unsigned long dst_paddr,
				  int size, int *err)
{
	struct page *tpage = NULL;
	int ret, offset;

	/* if inputs are not 16-byte then use intermediate buffer */
	if (!IS_ALIGNED(dst_paddr, 16) ||
	    !IS_ALIGNED(paddr,     16) ||
	    !IS_ALIGNED(size,      16)) {
		tpage = (void *)alloc_page(GFP_KERNEL);
		if (!tpage)
			return -ENOMEM;

		dst_paddr = __sme_page_pa(tpage);
	}

	ret = __sev_dbg_decrypt(kvm, paddr, dst_paddr, size, err);
	if (ret)
		goto e_free;

	if (tpage) {
		offset = paddr & 15;
		if (copy_to_user((void __user *)(uintptr_t)dst_uaddr,
				 page_address(tpage) + offset, size))
			ret = -EFAULT;
	}

e_free:
	if (tpage)
		__free_page(tpage);

	return ret;
}

static int __sev_dbg_encrypt_user(struct kvm *kvm, unsigned long paddr,
				  unsigned long __user vaddr,
				  unsigned long dst_paddr,
				  unsigned long __user dst_vaddr,
				  int size, int *error)
{
	struct page *src_tpage = NULL;
	struct page *dst_tpage = NULL;
	int ret, len = size;

	/* If source buffer is not aligned then use an intermediate buffer */
	if (!IS_ALIGNED(vaddr, 16)) {
		src_tpage = alloc_page(GFP_KERNEL);
		if (!src_tpage)
			return -ENOMEM;

		if (copy_from_user(page_address(src_tpage),
				(void __user *)(uintptr_t)vaddr, size)) {
			__free_page(src_tpage);
			return -EFAULT;
		}

		paddr = __sme_page_pa(src_tpage);
	}

	/*
	 *  If destination buffer or length is not aligned then do read-modify-write:
	 *   - decrypt destination in an intermediate buffer
	 *   - copy the source buffer in an intermediate buffer
	 *   - use the intermediate buffer as source buffer
	 */
	if (!IS_ALIGNED(dst_vaddr, 16) || !IS_ALIGNED(size, 16)) {
		int dst_offset;

		dst_tpage = alloc_page(GFP_KERNEL);
		if (!dst_tpage) {
			ret = -ENOMEM;
			goto e_free;
		}

		ret = __sev_dbg_decrypt(kvm, dst_paddr,
					__sme_page_pa(dst_tpage), size, error);
		if (ret)
			goto e_free;

		/*
		 *  If source is kernel buffer then use memcpy() otherwise
		 *  copy_from_user().
		 */
		dst_offset = dst_paddr & 15;

		if (src_tpage)
			memcpy(page_address(dst_tpage) + dst_offset,
			       page_address(src_tpage), size);
		else {
			if (copy_from_user(page_address(dst_tpage) + dst_offset,
					   (void __user *)(uintptr_t)vaddr, size)) {
				ret = -EFAULT;
				goto e_free;
			}
		}

		paddr = __sme_page_pa(dst_tpage);
		dst_paddr = round_down(dst_paddr, 16);
		len = round_up(size, 16);
	}

	ret = __sev_issue_dbg_cmd(kvm, paddr, dst_paddr, len, error, true);

e_free:
	if (src_tpage)
		__free_page(src_tpage);
	if (dst_tpage)
		__free_page(dst_tpage);
	return ret;
}

static int sev_dbg_crypt(struct kvm *kvm, struct kvm_sev_cmd *argp, bool dec)
{
	unsigned long vaddr, vaddr_end, next_vaddr;
	unsigned long dst_vaddr, dst_vaddr_end;
	struct page **src_p, **dst_p;
	struct kvm_sev_dbg debug;
	unsigned long n;
	int ret, size;

	if (!sev_guest(kvm))
		return -ENOTTY;

	if (copy_from_user(&debug, (void __user *)(uintptr_t)argp->data, sizeof(debug)))
		return -EFAULT;

	vaddr = debug.src_uaddr;
	size = debug.len;
	vaddr_end = vaddr + size;
	dst_vaddr = debug.dst_uaddr;
	dst_vaddr_end = dst_vaddr + size;

	for (; vaddr < vaddr_end; vaddr = next_vaddr) {
		int len, s_off, d_off;

		/* lock userspace source and destination page */
		src_p = sev_pin_memory(kvm, vaddr & PAGE_MASK, PAGE_SIZE, &n, 0);
		if (!src_p)
			return -EFAULT;

		dst_p = sev_pin_memory(kvm, dst_vaddr & PAGE_MASK, PAGE_SIZE, &n, 1);
		if (!dst_p) {
			sev_unpin_memory(kvm, src_p, n);
			return -EFAULT;
		}

		/*
		 * The DBG_{DE,EN}CRYPT commands will perform {dec,en}cryption of the
		 * memory content (i.e it will write the same memory region with C=1).
		 * It's possible that the cache may contain the data with C=0, i.e.,
		 * unencrypted so invalidate it first.
		 */
		sev_clflush_pages(src_p, 1);
		sev_clflush_pages(dst_p, 1);

		/*
		 * Since user buffer may not be page aligned, calculate the
		 * offset within the page.
		 */
		s_off = vaddr & ~PAGE_MASK;
		d_off = dst_vaddr & ~PAGE_MASK;
		len = min_t(size_t, (PAGE_SIZE - s_off), size);

		if (dec)
			ret = __sev_dbg_decrypt_user(kvm,
						     __sme_page_pa(src_p[0]) + s_off,
						     dst_vaddr,
						     __sme_page_pa(dst_p[0]) + d_off,
						     len, &argp->error);
		else
			ret = __sev_dbg_encrypt_user(kvm,
						     __sme_page_pa(src_p[0]) + s_off,
						     vaddr,
						     __sme_page_pa(dst_p[0]) + d_off,
						     dst_vaddr,
						     len, &argp->error);

		sev_unpin_memory(kvm, src_p, 1);
		sev_unpin_memory(kvm, dst_p, 1);

		if (ret)
			goto err;

		next_vaddr = vaddr + len;
		dst_vaddr = dst_vaddr + len;
		size -= len;
	}
err:
	return ret;
}

static int sev_launch_secret(struct kvm *kvm, struct kvm_sev_cmd *argp)
{
	struct kvm_sev_info *sev = &kvm->arch.sev_info;
	struct sev_data_launch_secret *data;
	struct kvm_sev_launch_secret params;
	struct page **pages;
	void *blob, *hdr;
	unsigned long n;
	int ret;

	if (!sev_guest(kvm))
		return -ENOTTY;

	if (copy_from_user(&params, (void __user *)(uintptr_t)argp->data, sizeof(params)))
		return -EFAULT;

	pages = sev_pin_memory(kvm, params.guest_uaddr, params.guest_len, &n, 1);
	if (!pages)
		return -ENOMEM;

	/*
	 * The secret must be copied into contiguous memory region, lets verify
	 * that userspace memory pages are contiguous before we issue command.
	 */
	if (get_num_contig_pages(0, pages, n) != n) {
		ret = -EINVAL;
		goto e_unpin_memory;
	}

	ret = -ENOMEM;
	data = kzalloc(sizeof(*data), GFP_KERNEL);
	if (!data)
		goto e_unpin_memory;

	blob = psp_copy_user_blob(params.trans_uaddr, params.trans_len);
	if (IS_ERR(blob)) {
		ret = PTR_ERR(blob);
		goto e_free;
	}

	data->trans_address = __psp_pa(blob);
	data->trans_len = params.trans_len;

	hdr = psp_copy_user_blob(params.hdr_uaddr, params.hdr_len);
	if (IS_ERR(hdr)) {
		ret = PTR_ERR(hdr);
		goto e_free_blob;
	}
	data->trans_address = __psp_pa(blob);
	data->trans_len = params.trans_len;

	data->handle = sev->handle;
	ret = sev_issue_cmd(kvm, SEV_CMD_LAUNCH_UPDATE_SECRET, data, &argp->error);

	kfree(hdr);

e_free_blob:
	kfree(blob);
e_free:
	kfree(data);
e_unpin_memory:
	sev_unpin_memory(kvm, pages, n);
	return ret;
}

static int svm_mem_enc_op(struct kvm *kvm, void __user *argp)
{
	struct kvm_sev_cmd sev_cmd;
	int r;

	if (!svm_sev_enabled())
		return -ENOTTY;

	if (copy_from_user(&sev_cmd, argp, sizeof(struct kvm_sev_cmd)))
		return -EFAULT;

	mutex_lock(&kvm->lock);

	switch (sev_cmd.id) {
	case KVM_SEV_INIT:
		r = sev_guest_init(kvm, &sev_cmd);
		break;
	case KVM_SEV_LAUNCH_START:
		r = sev_launch_start(kvm, &sev_cmd);
		break;
	case KVM_SEV_LAUNCH_UPDATE_DATA:
		r = sev_launch_update_data(kvm, &sev_cmd);
		break;
	case KVM_SEV_LAUNCH_MEASURE:
		r = sev_launch_measure(kvm, &sev_cmd);
		break;
	case KVM_SEV_LAUNCH_FINISH:
		r = sev_launch_finish(kvm, &sev_cmd);
		break;
	case KVM_SEV_GUEST_STATUS:
		r = sev_guest_status(kvm, &sev_cmd);
		break;
	case KVM_SEV_DBG_DECRYPT:
		r = sev_dbg_crypt(kvm, &sev_cmd, true);
		break;
	case KVM_SEV_DBG_ENCRYPT:
		r = sev_dbg_crypt(kvm, &sev_cmd, false);
		break;
	case KVM_SEV_LAUNCH_SECRET:
		r = sev_launch_secret(kvm, &sev_cmd);
		break;
	default:
		r = -EINVAL;
		goto out;
	}

	if (copy_to_user(argp, &sev_cmd, sizeof(struct kvm_sev_cmd)))
		r = -EFAULT;

out:
	mutex_unlock(&kvm->lock);
	return r;
}

static int svm_register_enc_region(struct kvm *kvm,
				   struct kvm_enc_region *range)
{
	struct kvm_sev_info *sev = &kvm->arch.sev_info;
	struct enc_region *region;
	int ret = 0;

	if (!sev_guest(kvm))
		return -ENOTTY;

	region = kzalloc(sizeof(*region), GFP_KERNEL);
	if (!region)
		return -ENOMEM;

	region->pages = sev_pin_memory(kvm, range->addr, range->size, &region->npages, 1);
	if (!region->pages) {
		ret = -ENOMEM;
		goto e_free;
	}

	/*
	 * The guest may change the memory encryption attribute from C=0 -> C=1
	 * or vice versa for this memory range. Lets make sure caches are
	 * flushed to ensure that guest data gets written into memory with
	 * correct C-bit.
	 */
	sev_clflush_pages(region->pages, region->npages);

	region->uaddr = range->addr;
	region->size = range->size;

	mutex_lock(&kvm->lock);
	list_add_tail(&region->list, &sev->regions_list);
	mutex_unlock(&kvm->lock);

	return ret;

e_free:
	kfree(region);
	return ret;
}

static struct enc_region *
find_enc_region(struct kvm *kvm, struct kvm_enc_region *range)
{
	struct kvm_sev_info *sev = &kvm->arch.sev_info;
	struct list_head *head = &sev->regions_list;
	struct enc_region *i;

	list_for_each_entry(i, head, list) {
		if (i->uaddr == range->addr &&
		    i->size == range->size)
			return i;
	}

	return NULL;
}


static int svm_unregister_enc_region(struct kvm *kvm,
				     struct kvm_enc_region *range)
{
	struct enc_region *region;
	int ret;

	mutex_lock(&kvm->lock);

	if (!sev_guest(kvm)) {
		ret = -ENOTTY;
		goto failed;
	}

	region = find_enc_region(kvm, range);
	if (!region) {
		ret = -EINVAL;
		goto failed;
	}

	__unregister_enc_region_locked(kvm, region);

	mutex_unlock(&kvm->lock);
	return 0;

failed:
	mutex_unlock(&kvm->lock);
	return ret;
}

=======
>>>>>>> 5fa4ec9c
static struct kvm_x86_ops svm_x86_ops __ro_after_init = {
	.cpu_has_kvm_support = has_svm,
	.disabled_by_bios = is_disabled,
	.hardware_setup = svm_hardware_setup,
	.hardware_unsetup = svm_hardware_unsetup,
	.check_processor_compatibility = svm_check_processor_compat,
	.hardware_enable = svm_hardware_enable,
	.hardware_disable = svm_hardware_disable,
	.cpu_has_accelerated_tpr = svm_cpu_has_accelerated_tpr,
	.cpu_has_high_real_mode_segbase = svm_has_high_real_mode_segbase,

	.vcpu_create = svm_create_vcpu,
	.vcpu_free = svm_free_vcpu,
	.vcpu_reset = svm_vcpu_reset,

	.vm_init = avic_vm_init,
	.vm_destroy = svm_vm_destroy,

	.prepare_guest_switch = svm_prepare_guest_switch,
	.vcpu_load = svm_vcpu_load,
	.vcpu_put = svm_vcpu_put,
	.vcpu_blocking = svm_vcpu_blocking,
	.vcpu_unblocking = svm_vcpu_unblocking,

	.update_bp_intercept = update_bp_intercept,
	.get_msr = svm_get_msr,
	.set_msr = svm_set_msr,
	.get_segment_base = svm_get_segment_base,
	.get_segment = svm_get_segment,
	.set_segment = svm_set_segment,
	.get_cpl = svm_get_cpl,
	.get_cs_db_l_bits = kvm_get_cs_db_l_bits,
	.decache_cr0_guest_bits = svm_decache_cr0_guest_bits,
	.decache_cr3 = svm_decache_cr3,
	.decache_cr4_guest_bits = svm_decache_cr4_guest_bits,
	.set_cr0 = svm_set_cr0,
	.set_cr3 = svm_set_cr3,
	.set_cr4 = svm_set_cr4,
	.set_efer = svm_set_efer,
	.get_idt = svm_get_idt,
	.set_idt = svm_set_idt,
	.get_gdt = svm_get_gdt,
	.set_gdt = svm_set_gdt,
	.get_dr6 = svm_get_dr6,
	.set_dr6 = svm_set_dr6,
	.set_dr7 = svm_set_dr7,
	.sync_dirty_debug_regs = svm_sync_dirty_debug_regs,
	.cache_reg = svm_cache_reg,
	.get_rflags = svm_get_rflags,
	.set_rflags = svm_set_rflags,

	.tlb_flush = svm_flush_tlb,

	.run = svm_vcpu_run,
	.handle_exit = handle_exit,
	.skip_emulated_instruction = skip_emulated_instruction,
	.set_interrupt_shadow = svm_set_interrupt_shadow,
	.get_interrupt_shadow = svm_get_interrupt_shadow,
	.patch_hypercall = svm_patch_hypercall,
	.set_irq = svm_set_irq,
	.set_nmi = svm_inject_nmi,
	.queue_exception = svm_queue_exception,
	.cancel_injection = svm_cancel_injection,
	.interrupt_allowed = svm_interrupt_allowed,
	.nmi_allowed = svm_nmi_allowed,
	.get_nmi_mask = svm_get_nmi_mask,
	.set_nmi_mask = svm_set_nmi_mask,
	.enable_nmi_window = enable_nmi_window,
	.enable_irq_window = enable_irq_window,
	.update_cr8_intercept = update_cr8_intercept,
	.set_virtual_x2apic_mode = svm_set_virtual_x2apic_mode,
	.get_enable_apicv = svm_get_enable_apicv,
	.refresh_apicv_exec_ctrl = svm_refresh_apicv_exec_ctrl,
	.load_eoi_exitmap = svm_load_eoi_exitmap,
	.hwapic_irr_update = svm_hwapic_irr_update,
	.hwapic_isr_update = svm_hwapic_isr_update,
	.sync_pir_to_irr = kvm_lapic_find_highest_irr,
	.apicv_post_state_restore = avic_post_state_restore,

	.set_tss_addr = svm_set_tss_addr,
	.get_tdp_level = get_npt_level,
	.get_mt_mask = svm_get_mt_mask,

	.get_exit_info = svm_get_exit_info,

	.get_lpage_level = svm_get_lpage_level,

	.cpuid_update = svm_cpuid_update,

	.rdtscp_supported = svm_rdtscp_supported,
	.invpcid_supported = svm_invpcid_supported,
	.mpx_supported = svm_mpx_supported,
	.xsaves_supported = svm_xsaves_supported,
	.umip_emulated = svm_umip_emulated,

	.set_supported_cpuid = svm_set_supported_cpuid,

	.has_wbinvd_exit = svm_has_wbinvd_exit,

	.write_tsc_offset = svm_write_tsc_offset,

	.set_tdp_cr3 = set_tdp_cr3,

	.check_intercept = svm_check_intercept,
	.handle_external_intr = svm_handle_external_intr,

	.sched_in = svm_sched_in,

	.pmu_ops = &amd_pmu_ops,
	.deliver_posted_interrupt = svm_deliver_avic_intr,
	.update_pi_irte = svm_update_pi_irte,
	.setup_mce = svm_setup_mce,

	.smi_allowed = svm_smi_allowed,
	.pre_enter_smm = svm_pre_enter_smm,
	.pre_leave_smm = svm_pre_leave_smm,
	.enable_smi_window = enable_smi_window,
<<<<<<< HEAD

	.mem_enc_op = svm_mem_enc_op,
	.mem_enc_reg_region = svm_register_enc_region,
	.mem_enc_unreg_region = svm_unregister_enc_region,
=======
>>>>>>> 5fa4ec9c
};

static int __init svm_init(void)
{
	return kvm_init(&svm_x86_ops, sizeof(struct vcpu_svm),
			__alignof__(struct vcpu_svm), THIS_MODULE);
}

static void __exit svm_exit(void)
{
	kvm_exit();
}

module_init(svm_init)
module_exit(svm_exit)<|MERGE_RESOLUTION|>--- conflicted
+++ resolved
@@ -405,7 +405,6 @@
 {
 	struct vmcb_control_area *c, *h;
 	struct nested_state *g;
-	u32 h_intercept_exceptions;
 
 	mark_dirty(svm->vmcb, VMCB_INTERCEPTS);
 
@@ -416,14 +415,9 @@
 	h = &svm->nested.hsave->control;
 	g = &svm->nested;
 
-	/* No need to intercept #UD if L1 doesn't intercept it */
-	h_intercept_exceptions =
-		h->intercept_exceptions & ~(1U << UD_VECTOR);
-
 	c->intercept_cr = h->intercept_cr | g->intercept_cr;
 	c->intercept_dr = h->intercept_dr | g->intercept_dr;
-	c->intercept_exceptions =
-		h_intercept_exceptions | g->intercept_exceptions;
+	c->intercept_exceptions = h->intercept_exceptions | g->intercept_exceptions;
 	c->intercept = h->intercept | g->intercept;
 }
 
@@ -2443,32 +2437,20 @@
 	u64 error_code = svm->vmcb->control.exit_info_1;
 
 	return kvm_handle_page_fault(&svm->vcpu, error_code, fault_address,
-<<<<<<< HEAD
 			static_cpu_has(X86_FEATURE_DECODEASSISTS) ?
 			svm->vmcb->control.insn_bytes : NULL,
-=======
-			svm->vmcb->control.insn_bytes,
->>>>>>> 5fa4ec9c
 			svm->vmcb->control.insn_len);
 }
 
 static int npf_interception(struct vcpu_svm *svm)
 {
-<<<<<<< HEAD
 	u64 fault_address = __sme_clr(svm->vmcb->control.exit_info_2);
-=======
-	u64 fault_address = svm->vmcb->control.exit_info_2;
->>>>>>> 5fa4ec9c
 	u64 error_code = svm->vmcb->control.exit_info_1;
 
 	trace_kvm_page_fault(fault_address, error_code);
 	return kvm_mmu_page_fault(&svm->vcpu, fault_address, error_code,
-<<<<<<< HEAD
 			static_cpu_has(X86_FEATURE_DECODEASSISTS) ?
 			svm->vmcb->control.insn_bytes : NULL,
-=======
-			svm->vmcb->control.insn_bytes,
->>>>>>> 5fa4ec9c
 			svm->vmcb->control.insn_len);
 }
 
@@ -2513,7 +2495,6 @@
 {
 	int er;
 
-	WARN_ON_ONCE(is_guest_mode(&svm->vcpu));
 	er = emulate_instruction(&svm->vcpu, EMULTYPE_TRAP_UD);
 	if (er == EMULATE_USER_EXIT)
 		return 0;
@@ -3340,94 +3321,6 @@
 	enable_gif(svm);
 
 	mark_all_dirty(svm->vmcb);
-<<<<<<< HEAD
-=======
-}
-
-static bool nested_svm_vmrun(struct vcpu_svm *svm)
-{
-	struct vmcb *nested_vmcb;
-	struct vmcb *hsave = svm->nested.hsave;
-	struct vmcb *vmcb = svm->vmcb;
-	struct page *page;
-	u64 vmcb_gpa;
-
-	vmcb_gpa = svm->vmcb->save.rax;
-
-	nested_vmcb = nested_svm_map(svm, svm->vmcb->save.rax, &page);
-	if (!nested_vmcb)
-		return false;
-
-	if (!nested_vmcb_checks(nested_vmcb)) {
-		nested_vmcb->control.exit_code    = SVM_EXIT_ERR;
-		nested_vmcb->control.exit_code_hi = 0;
-		nested_vmcb->control.exit_info_1  = 0;
-		nested_vmcb->control.exit_info_2  = 0;
-
-		nested_svm_unmap(page);
-
-		return false;
-	}
-
-	trace_kvm_nested_vmrun(svm->vmcb->save.rip, vmcb_gpa,
-			       nested_vmcb->save.rip,
-			       nested_vmcb->control.int_ctl,
-			       nested_vmcb->control.event_inj,
-			       nested_vmcb->control.nested_ctl);
-
-	trace_kvm_nested_intercepts(nested_vmcb->control.intercept_cr & 0xffff,
-				    nested_vmcb->control.intercept_cr >> 16,
-				    nested_vmcb->control.intercept_exceptions,
-				    nested_vmcb->control.intercept);
-
-	/* Clear internal status */
-	kvm_clear_exception_queue(&svm->vcpu);
-	kvm_clear_interrupt_queue(&svm->vcpu);
-
-	/*
-	 * Save the old vmcb, so we don't need to pick what we save, but can
-	 * restore everything when a VMEXIT occurs
-	 */
-	hsave->save.es     = vmcb->save.es;
-	hsave->save.cs     = vmcb->save.cs;
-	hsave->save.ss     = vmcb->save.ss;
-	hsave->save.ds     = vmcb->save.ds;
-	hsave->save.gdtr   = vmcb->save.gdtr;
-	hsave->save.idtr   = vmcb->save.idtr;
-	hsave->save.efer   = svm->vcpu.arch.efer;
-	hsave->save.cr0    = kvm_read_cr0(&svm->vcpu);
-	hsave->save.cr4    = svm->vcpu.arch.cr4;
-	hsave->save.rflags = kvm_get_rflags(&svm->vcpu);
-	hsave->save.rip    = kvm_rip_read(&svm->vcpu);
-	hsave->save.rsp    = vmcb->save.rsp;
-	hsave->save.rax    = vmcb->save.rax;
-	if (npt_enabled)
-		hsave->save.cr3    = vmcb->save.cr3;
-	else
-		hsave->save.cr3    = kvm_read_cr3(&svm->vcpu);
-
-	copy_vmcb_control_area(hsave, vmcb);
-
-	enter_svm_guest_mode(svm, vmcb_gpa, nested_vmcb, page);
-
-	return true;
-}
-
-static void nested_svm_vmloadsave(struct vmcb *from_vmcb, struct vmcb *to_vmcb)
-{
-	to_vmcb->save.fs = from_vmcb->save.fs;
-	to_vmcb->save.gs = from_vmcb->save.gs;
-	to_vmcb->save.tr = from_vmcb->save.tr;
-	to_vmcb->save.ldtr = from_vmcb->save.ldtr;
-	to_vmcb->save.kernel_gs_base = from_vmcb->save.kernel_gs_base;
-	to_vmcb->save.star = from_vmcb->save.star;
-	to_vmcb->save.lstar = from_vmcb->save.lstar;
-	to_vmcb->save.cstar = from_vmcb->save.cstar;
-	to_vmcb->save.sfmask = from_vmcb->save.sfmask;
-	to_vmcb->save.sysenter_cs = from_vmcb->save.sysenter_cs;
-	to_vmcb->save.sysenter_esp = from_vmcb->save.sysenter_esp;
-	to_vmcb->save.sysenter_eip = from_vmcb->save.sysenter_eip;
->>>>>>> 5fa4ec9c
 }
 
 static bool nested_svm_vmrun(struct vcpu_svm *svm)
@@ -5965,7 +5858,6 @@
 	return 0;
 }
 
-<<<<<<< HEAD
 static int sev_asid_new(void)
 {
 	int pos;
@@ -6788,8 +6680,6 @@
 	return ret;
 }
 
-=======
->>>>>>> 5fa4ec9c
 static struct kvm_x86_ops svm_x86_ops __ro_after_init = {
 	.cpu_has_kvm_support = has_svm,
 	.disabled_by_bios = is_disabled,
@@ -6907,13 +6797,10 @@
 	.pre_enter_smm = svm_pre_enter_smm,
 	.pre_leave_smm = svm_pre_leave_smm,
 	.enable_smi_window = enable_smi_window,
-<<<<<<< HEAD
 
 	.mem_enc_op = svm_mem_enc_op,
 	.mem_enc_reg_region = svm_register_enc_region,
 	.mem_enc_unreg_region = svm_unregister_enc_region,
-=======
->>>>>>> 5fa4ec9c
 };
 
 static int __init svm_init(void)
