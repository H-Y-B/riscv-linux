--- conflicted
+++ resolved
@@ -170,13 +170,9 @@
 
 	trap_init();
 	notify_cpu_starting(smp_processor_id());
-<<<<<<< HEAD
-	set_cpu_online(smp_processor_id(), 1);
 	/* Remote TLB flushes are ignored while the CPU is offline, so emit a local
 	 * TLB flush right now just in case. */
-=======
 	set_cpu_online(smp_processor_id(), true);
->>>>>>> 8e6f6301
 	local_flush_tlb_all();
 	/* Disable preemption before enabling interrupts, so we don't try to
 	 * schedule a CPU that hasn't actually started yet. */
