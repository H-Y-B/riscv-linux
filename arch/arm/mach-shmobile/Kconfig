config ARCH_SHMOBILE
	bool

config ARCH_SHMOBILE_MULTI
	bool

config PM_RMOBILE
	bool
	select PM
	select PM_GENERIC_DOMAINS

config ARCH_RCAR_GEN1
	bool
	select PM
	select PM_GENERIC_DOMAINS
	select RENESAS_INTC_IRQPIN
	select SYS_SUPPORTS_SH_TMU

config ARCH_RCAR_GEN2
	bool
	select PM
	select PM_GENERIC_DOMAINS
	select RENESAS_IRQC
	select SYS_SUPPORTS_SH_CMT

config ARCH_RMOBILE
	bool
	select PM_RMOBILE
	select SYS_SUPPORTS_SH_CMT
	select SYS_SUPPORTS_SH_TMU

menuconfig ARCH_RENESAS
	bool "Renesas ARM SoCs"
	depends on ARCH_MULTI_V7 && MMU
	select ARCH_DMA_ADDR_T_64BIT if ARM_LPAE
	select ARCH_SHMOBILE
	select ARCH_SHMOBILE_MULTI
	select ARM_GIC
	select GPIOLIB
	select HAVE_ARM_SCU if SMP
	select HAVE_ARM_TWD if SMP
	select NO_IOPORT_MAP
	select PINCTRL
<<<<<<< HEAD
=======
	select SOC_BUS
	select GPIOLIB
>>>>>>> 2ada9593
	select ZONE_DMA if ARM_LPAE

if ARCH_RENESAS

#comment "Renesas ARM SoCs System Type"

config ARCH_EMEV2
	bool "Emma Mobile EV2"
	select SYS_SUPPORTS_EM_STI

config ARCH_R7S72100
	bool "RZ/A1H (R7S72100)"
	select PM
	select PM_GENERIC_DOMAINS
	select SYS_SUPPORTS_SH_MTU2

config ARCH_R8A73A4
	bool "R-Mobile APE6 (R8A73A40)"
	select ARCH_RMOBILE
	select ARM_ERRATA_798181 if SMP
	select RENESAS_IRQC

config ARCH_R8A7740
	bool "R-Mobile A1 (R8A77400)"
	select ARCH_RMOBILE
	select RENESAS_INTC_IRQPIN

config ARCH_R8A7743
	bool "RZ/G1M (R8A77430)"
	select ARCH_RCAR_GEN2
	select ARM_ERRATA_798181 if SMP

config ARCH_R8A7745
	bool "RZ/G1E (R8A77450)"
	select ARCH_RCAR_GEN2

config ARCH_R8A7778
	bool "R-Car M1A (R8A77781)"
	select ARCH_RCAR_GEN1

config ARCH_R8A7779
	bool "R-Car H1 (R8A77790)"
	select ARCH_RCAR_GEN1

config ARCH_R8A7790
	bool "R-Car H2 (R8A77900)"
	select ARCH_RCAR_GEN2
	select ARM_ERRATA_798181 if SMP
	select I2C

config ARCH_R8A7791
	bool "R-Car M2-W (R8A77910)"
	select ARCH_RCAR_GEN2
	select ARM_ERRATA_798181 if SMP
	select I2C

config ARCH_R8A7792
	bool "R-Car V2H (R8A77920)"
	select ARCH_RCAR_GEN2
	select ARM_ERRATA_798181 if SMP

config ARCH_R8A7793
	bool "R-Car M2-N (R8A7793)"
	select ARCH_RCAR_GEN2
	select ARM_ERRATA_798181 if SMP
	select I2C

config ARCH_R8A7794
	bool "R-Car E2 (R8A77940)"
	select ARCH_RCAR_GEN2

config ARCH_SH73A0
	bool "SH-Mobile AG5 (R8A73A00)"
	select ARCH_RMOBILE
	select RENESAS_INTC_IRQPIN
endif<|MERGE_RESOLUTION|>--- conflicted
+++ resolved
@@ -41,11 +41,7 @@
 	select HAVE_ARM_TWD if SMP
 	select NO_IOPORT_MAP
 	select PINCTRL
-<<<<<<< HEAD
-=======
 	select SOC_BUS
-	select GPIOLIB
->>>>>>> 2ada9593
 	select ZONE_DMA if ARM_LPAE
 
 if ARCH_RENESAS
