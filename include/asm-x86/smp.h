#ifndef _ASM_X86_SMP_H_
#define _ASM_X86_SMP_H_
#ifndef __ASSEMBLY__
#include <linux/cpumask.h>
#include <linux/init.h>
#include <asm/percpu.h>

/*
 * We need the APIC definitions automatically as part of 'smp.h'
 */
#ifdef CONFIG_X86_LOCAL_APIC
# include <asm/mpspec.h>
# include <asm/apic.h>
# ifdef CONFIG_X86_IO_APIC
#  include <asm/io_apic.h>
# endif
#endif
#include <asm/pda.h>
#include <asm/thread_info.h>

extern cpumask_t cpu_callout_map;
extern cpumask_t cpu_initialized;
extern cpumask_t cpu_callin_map;

extern void (*mtrr_hook)(void);
extern void zap_low_mappings(void);

extern int smp_num_siblings;
extern unsigned int num_processors;
extern cpumask_t cpu_initialized;

DECLARE_PER_CPU(cpumask_t, cpu_sibling_map);
DECLARE_PER_CPU(cpumask_t, cpu_core_map);
DECLARE_PER_CPU(u16, cpu_llc_id);

DECLARE_EARLY_PER_CPU(u16, x86_cpu_to_apicid);
DECLARE_EARLY_PER_CPU(u16, x86_bios_cpu_apicid);

/* Static state in head.S used to set up a CPU */
extern struct {
	void *sp;
	unsigned short ss;
} stack_start;

struct smp_ops {
	void (*smp_prepare_boot_cpu)(void);
	void (*smp_prepare_cpus)(unsigned max_cpus);
	int (*cpu_up)(unsigned cpu);
	void (*smp_cpus_done)(unsigned max_cpus);

	void (*smp_send_stop)(void);
	void (*smp_send_reschedule)(int cpu);

	void (*send_call_func_ipi)(cpumask_t mask);
	void (*send_call_func_single_ipi)(int cpu);
};

/* Globals due to paravirt */
extern void set_cpu_sibling_map(int cpu);

#ifdef CONFIG_SMP
#ifndef CONFIG_PARAVIRT
#define startup_ipi_hook(phys_apicid, start_eip, start_esp) do { } while (0)
#endif
extern struct smp_ops smp_ops;

static inline void smp_send_stop(void)
{
	smp_ops.smp_send_stop();
}

static inline void smp_prepare_boot_cpu(void)
{
	smp_ops.smp_prepare_boot_cpu();
}

static inline void smp_prepare_cpus(unsigned int max_cpus)
{
	smp_ops.smp_prepare_cpus(max_cpus);
}

static inline void smp_cpus_done(unsigned int max_cpus)
{
	smp_ops.smp_cpus_done(max_cpus);
}

static inline int __cpu_up(unsigned int cpu)
{
	return smp_ops.cpu_up(cpu);
}

static inline void smp_send_reschedule(int cpu)
{
	smp_ops.smp_send_reschedule(cpu);
}

static inline void arch_send_call_function_single_ipi(int cpu)
{
	smp_ops.send_call_func_single_ipi(cpu);
}

static inline void arch_send_call_function_ipi(cpumask_t mask)
{
	smp_ops.send_call_func_ipi(mask);
}

void native_smp_prepare_boot_cpu(void);
void native_smp_prepare_cpus(unsigned int max_cpus);
void native_smp_cpus_done(unsigned int max_cpus);
int native_cpu_up(unsigned int cpunum);
void native_send_call_func_ipi(cpumask_t mask);
void native_send_call_func_single_ipi(int cpu);

extern int __cpu_disable(void);
extern void __cpu_die(unsigned int cpu);

void smp_store_cpu_info(int id);
#define cpu_physical_id(cpu)	per_cpu(x86_cpu_to_apicid, cpu)

/* We don't mark CPUs online until __cpu_up(), so we need another measure */
static inline int num_booting_cpus(void)
{
	return cpus_weight(cpu_callout_map);
}
#endif /* CONFIG_SMP */

#if defined(CONFIG_SMP) && defined(CONFIG_HOTPLUG_CPU)
extern void prefill_possible_map(void);
#else
static inline void prefill_possible_map(void)
{
}
#endif

extern unsigned disabled_cpus __cpuinitdata;

#ifdef CONFIG_X86_32_SMP
/*
 * This function is needed by all SMP systems. It must _always_ be valid
 * from the initial startup. We map APIC_BASE very early in page_setup(),
 * so this is correct in the x86 case.
 */
DECLARE_PER_CPU(int, cpu_number);
#define raw_smp_processor_id() (x86_read_percpu(cpu_number))
extern int safe_smp_processor_id(void);

#elif defined(CONFIG_X86_64_SMP)
#define raw_smp_processor_id()	read_pda(cpunumber)

#define stack_smp_processor_id()					\
({								\
	struct thread_info *ti;						\
	__asm__("andq %%rsp,%0; ":"=r" (ti) : "0" (CURRENT_MASK));	\
	ti->cpu;							\
})
#define safe_smp_processor_id()		smp_processor_id()

#else /* !CONFIG_X86_32_SMP && !CONFIG_X86_64_SMP */
#define cpu_physical_id(cpu)		boot_cpu_physical_apicid
#define safe_smp_processor_id()		0
#define stack_smp_processor_id() 	0
#endif

#ifdef CONFIG_X86_LOCAL_APIC

static inline int logical_smp_processor_id(void)
{
	/* we don't want to mark this access volatile - bad code generation */
	return GET_APIC_LOGICAL_ID(*(u32 *)(APIC_BASE + APIC_LDR));
}

#ifndef CONFIG_X86_64
static inline unsigned int read_apic_id(void)
{
	return *(u32 *)(APIC_BASE + APIC_ID);
}
#else
extern unsigned int read_apic_id(void);
#endif


# ifdef APIC_DEFINITION
extern int hard_smp_processor_id(void);
# else
#  include <mach_apicdef.h>
static inline int hard_smp_processor_id(void)
{
	/* we don't want to mark this access volatile - bad code generation */
	return GET_APIC_ID(read_apic_id());
}
# endif /* APIC_DEFINITION */

#else /* CONFIG_X86_LOCAL_APIC */

# ifndef CONFIG_SMP
#  define hard_smp_processor_id()	0
# endif

#endif /* CONFIG_X86_LOCAL_APIC */

#ifdef CONFIG_HOTPLUG_CPU
extern void cpu_uninit(void);
#endif

<<<<<<< HEAD
extern void lock_ipi_call_lock(void);
extern void unlock_ipi_call_lock(void);
=======
extern void smp_alloc_memory(void);
>>>>>>> 42a2f217
#endif /* __ASSEMBLY__ */
#endif<|MERGE_RESOLUTION|>--- conflicted
+++ resolved
@@ -202,11 +202,5 @@
 extern void cpu_uninit(void);
 #endif
 
-<<<<<<< HEAD
-extern void lock_ipi_call_lock(void);
-extern void unlock_ipi_call_lock(void);
-=======
-extern void smp_alloc_memory(void);
->>>>>>> 42a2f217
 #endif /* __ASSEMBLY__ */
 #endif