--- conflicted
+++ resolved
@@ -260,13 +260,7 @@
 		device = list_entry(fs_devices->devices.next,
 				    struct btrfs_device, dev_list);
 		list_del(&device->dev_list);
-<<<<<<< HEAD
-		rcu_string_free(device->name);
-		bio_put(device->flush_bio);
-		kfree(device);
-=======
 		free_device(device);
->>>>>>> 661e50bc
 	}
 	kfree(fs_devices);
 }
@@ -610,10 +604,6 @@
 	run_scheduled_bios(device);
 }
 
-<<<<<<< HEAD
-
-static void btrfs_free_stale_device(struct btrfs_device *cur_dev)
-=======
 /*
  *  Search and remove all stale (devices which are not mounted) devices.
  *  When both inputs are NULL, it will search and release all stale devices.
@@ -624,7 +614,6 @@
  */
 static void btrfs_free_stale_devices(const char *path,
 				     struct btrfs_device *skip_dev)
->>>>>>> 661e50bc
 {
 	struct btrfs_fs_devices *fs_devs, *tmp_fs_devs;
 	struct btrfs_device *dev, *tmp_dev;
@@ -660,13 +649,7 @@
 			} else {
 				fs_devs->num_devices--;
 				list_del(&dev->dev_list);
-<<<<<<< HEAD
-				rcu_string_free(dev->name);
-				bio_put(dev->flush_bio);
-				kfree(dev);
-=======
 				free_device(dev);
->>>>>>> 661e50bc
 			}
 		}
 	}
@@ -781,14 +764,8 @@
 
 		name = rcu_string_strdup(path, GFP_NOFS);
 		if (!name) {
-<<<<<<< HEAD
-			bio_put(device->flush_bio);
-			kfree(device);
-			return -ENOMEM;
-=======
 			free_device(device);
 			return ERR_PTR(-ENOMEM);
->>>>>>> 661e50bc
 		}
 		rcu_assign_pointer(device->name, name);
 
@@ -900,12 +877,7 @@
 			name = rcu_string_strdup(orig_dev->name->str,
 					GFP_KERNEL);
 			if (!name) {
-<<<<<<< HEAD
-				bio_put(device->flush_bio);
-				kfree(device);
-=======
 				free_device(device);
->>>>>>> 661e50bc
 				goto error;
 			}
 			rcu_assign_pointer(device->name, name);
@@ -973,13 +945,7 @@
 		}
 		list_del_init(&device->dev_list);
 		fs_devices->num_devices--;
-<<<<<<< HEAD
-		rcu_string_free(device->name);
-		bio_put(device->flush_bio);
-		kfree(device);
-=======
 		free_device(device);
->>>>>>> 661e50bc
 	}
 
 	if (fs_devices->seed) {
@@ -2115,11 +2081,7 @@
 	}
 
 	btrfs_close_bdev(srcdev);
-<<<<<<< HEAD
-	call_rcu(&srcdev->rcu, free_device);
-=======
 	call_rcu(&srcdev->rcu, free_device_rcu);
->>>>>>> 661e50bc
 
 	/* if this is no devs we rather delete the fs_devices */
 	if (!fs_devices->num_devices) {
@@ -2453,11 +2415,6 @@
 
 	name = rcu_string_strdup(device_path, GFP_KERNEL);
 	if (!name) {
-<<<<<<< HEAD
-		bio_put(device->flush_bio);
-		kfree(device);
-=======
->>>>>>> 661e50bc
 		ret = -ENOMEM;
 		goto error_free_device;
 	}
@@ -2465,12 +2422,6 @@
 
 	trans = btrfs_start_transaction(root, 0);
 	if (IS_ERR(trans)) {
-<<<<<<< HEAD
-		rcu_string_free(device->name);
-		bio_put(device->flush_bio);
-		kfree(device);
-=======
->>>>>>> 661e50bc
 		ret = PTR_ERR(trans);
 		goto error_free_device;
 	}
@@ -2610,14 +2561,8 @@
 		sb->s_flags |= SB_RDONLY;
 	if (trans)
 		btrfs_end_transaction(trans);
-<<<<<<< HEAD
-	rcu_string_free(device->name);
-	bio_put(device->flush_bio);
-	kfree(device);
-=======
 error_free_device:
 	free_device(device);
->>>>>>> 661e50bc
 error:
 	blkdev_put(bdev, FMODE_EXCL);
 	if (seeding_dev && !unlocked) {
@@ -2682,12 +2627,7 @@
 
 	name = rcu_string_strdup(device_path, GFP_KERNEL);
 	if (!name) {
-<<<<<<< HEAD
-		bio_put(device->flush_bio);
-		kfree(device);
-=======
 		free_device(device);
->>>>>>> 661e50bc
 		ret = -ENOMEM;
 		goto error;
 	}
@@ -6456,12 +6396,7 @@
 
 		ret = find_next_devid(fs_info, &tmp);
 		if (ret) {
-<<<<<<< HEAD
-			bio_put(dev->flush_bio);
-			kfree(dev);
-=======
 			free_device(dev);
->>>>>>> 661e50bc
 			return ERR_PTR(ret);
 		}
 	}
